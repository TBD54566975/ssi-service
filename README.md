--- conflicted
+++ resolved
@@ -44,30 +44,7 @@
 API documentation is generated using [Swagger](https://swagger.io/). The most recent
 docs [can be found here](doc/swagger.yaml).
 
-<<<<<<< HEAD
-Out of the box if you set the AUTH_TOKEN to a sha256 token value, then all api calls will require a bearer token that hashes to that. If AUTH_TOKEN is not set then no authentication is required.
-
-Generate a token by hashing the super secure password of `hunter2`:
-```sh
-export AUTH_TOKEN=$(echo -n "hunter2" | shasum -a 256)
-```
-
-Then use as a Bearer token: 
-
-```sh
-curl -H "Authorization: Bearer $TOKEN" ....
-```
-
-#### Extending Authentication and Authorization for production environments
-
-The ssi server uses the Gin framework from Golang, which allows various kinds of middleware. Look in `pkg/middleware/Authentication.go` and `pkg/middleware/Authorization.go` for details on how you can wire up authentication and authorization for your use case. One such option is the https://github.com/zalando/gin-oauth2 framework.
-
-
-
-
-=======
 When running the service you can find API documentation at: `http://localhost:8080/swagger/index.html`
->>>>>>> d9327f3e
 
 **Note:** Your port may differ; swagger docs are hosted on the same endpoint as the ssi service itself.
 

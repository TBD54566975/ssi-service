package integration

import (
	"bytes"
	"embed"
	"fmt"
	"io"
	"net/http"
	"text/template"

	manifestsdk "github.com/TBD54566975/ssi-sdk/credential/manifest"
	"github.com/TBD54566975/ssi-sdk/crypto"
	"github.com/goccy/go-json"
	"github.com/google/uuid"
	"github.com/mr-tron/base58"
	"github.com/oliveagle/jsonpath"
	"github.com/pkg/errors"
	"github.com/sirupsen/logrus"
	credmodel "github.com/tbd54566975/ssi-service/internal/credential"
	"github.com/tbd54566975/ssi-service/internal/keyaccess"
)

const (
	endpoint = "http://localhost:8080/"
	version  = "v1/"
)

var (
	//go:embed testdata
	testVectors embed.FS
	client      = new(http.Client)
)

func CreateDIDKey() (string, error) {
	logrus.Println("\n\nCreate a did for the issuer:")
	output, err := put(endpoint+version+"dids/key", getJSONFromFile("did-input.json"))
	if err != nil {
		return "", errors.Wrapf(err, "did endpoint with output: %s", output)
	}

	return output, nil
}

func CreateDIDWeb() (string, error) {
	logrus.Println("\n\nCreate a did:web")
	output, err := put(endpoint+version+"dids/web", getJSONFromFile("did-web-input.json"))
	if err != nil {
		return "", errors.Wrapf(err, "did endpoint with output: %s", output)
	}

	return output, nil
}

func ResolveDID(did string) (string, error) {
	logrus.Println("\n\nResolve a did")
	output, err := get(endpoint + version + "dids/resolver/" + did)
	if err != nil {
		return "", errors.Wrapf(err, "did resolver with output: %s", output)
	}

	return output, nil
}

func CreateKYCSchema() (string, error) {
	logrus.Println("\n\nCreate a schema")
	output, err := put(endpoint+version+"schemas", getJSONFromFile("schema-input.json"))
	if err != nil {
		return "", errors.Wrapf(err, "schema endpoint with output: %s", output)
	}

	return output, nil
}

type credInputParams struct {
	IssuerID  string
	SchemaID  string
	SubjectID string
}

func CreateVerifiableCredential(credentialInput credInputParams, revocable bool) (string, error) {
	logrus.Println("\n\nCreate a verifiable credential")

	if credentialInput.SubjectID == "" {
		credentialInput.SubjectID = credentialInput.IssuerID
	}

	fileName := "credential-input.json"
	if revocable {
		fileName = "credential-revocable-input.json"
	}
	credentialJSON, err := resolveTemplate(credentialInput, fileName)
	if err != nil {
		return "", err
	}

	output, err := put(endpoint+version+"credentials", credentialJSON)
	if err != nil {
		return "", errors.Wrapf(err, "credentials endpoint with output: %s", output)
	}

	return output, nil
}

<<<<<<< HEAD
func resolveTemplate(input any, fileName string) (string, error) {
	t, err := template.ParseFiles("testdata/" + fileName)
	if err != nil {
		return "", errors.Wrap(err, "parsing input file")
	}

	var b bytes.Buffer
	if err = t.Execute(&b, input); err != nil {
		return "", err
	}
	credentialJSON := b.String()
	return credentialJSON, nil
}

type credManifestParams struct {
	IssuerID string
	SchemaID string
}

func CreateCredentialManifest(credManifest credManifestParams) (string, error) {
=======
func CreateSubmissionCredential(issuerDID, subjectDID string) (string, error) {
	logrus.Println("\n\nCreate a submission credential")

	credentialJSON := getJSONFromFile("submission-credential-input.json")

	credentialJSON = strings.ReplaceAll(credentialJSON, "<CREDISSUERID>", issuerDID)
	credentialJSON = strings.ReplaceAll(credentialJSON, "<CREDSUBJECTID>", subjectDID)

	output, err := put(endpoint+version+"credentials", credentialJSON)
	if err != nil {
		return "", errors.Wrapf(err, "credentials endpoint with output: %s", output)
	}

	return output, nil
}

func CreateCredentialManifest(issuerDID, schemaID string) (string, error) {
>>>>>>> eace3a03
	logrus.Println("\n\nCreate our Credential Manifest:")
	manifestJSON, err := resolveTemplate(credManifest, "manifest-input.json")
	if err != nil {
		return "", err
	}
	output, err := put(endpoint+version+"manifests", manifestJSON)
	if err != nil {
		return "", errors.Wrapf(err, "manifest endpoint with output: %s", output)
	}

	return output, nil
}

type credApplicationParams struct {
	DefinitionID string
	ManifestID   string
}

func CreateCredentialApplicationJWT(credApplication credApplicationParams, credentialJWT, aliceDID, aliceDIDPrivateKey string) (string, error) {
	logrus.Println("\n\nCreate an Application JWT:")
	applicationJSON, err := resolveTemplate(credApplication, "application-input.json")
	if err != nil {
		return "", err
	}

	alicePrivKeyBytes, err := base58.Decode(aliceDIDPrivateKey)
	if err != nil {
		return "", errors.Wrap(err, "base58 decoding")
	}

	alicePrivKey, err := crypto.BytesToPrivKey(alicePrivKeyBytes, crypto.Ed25519)
	if err != nil {
		return "", errors.Wrap(err, "bytes to priv key")
	}

	signer, err := keyaccess.NewJWKKeyAccess(aliceDID, alicePrivKey)
	if err != nil {
		return "", errors.Wrap(err, "creating signer")
	}

	credAppWrapper := getValidApplicationRequest(applicationJSON, credentialJWT)

	signed, err := signer.SignJSON(credAppWrapper)
	if err != nil {
		return "", errors.Wrap(err, "signing json")
	}

	return signed.String(), nil
}

<<<<<<< HEAD
type applicationParams struct {
	ApplicationJWT string
}
=======
func CreatePresentationDefinition() (string, error) {
	logrus.Println("\n\nCreate our Presentation Definition:")
	definitionJSON := getJSONFromFile("presentation-definition-input.json")
	output, err := put(endpoint+version+"presentations/definitions", definitionJSON)
	if err != nil {
		return "", errors.Wrapf(err, "presentation definition endpoint with output: %s", output)
	}

	return output, nil
}

func ReviewSubmission(id string) (string, error) {
	logrus.Println("\n\nCreate our review submission request:")
	reviewJSON := getJSONFromFile("review-submission-input.json")
	output, err := put(endpoint+version+"presentations/submissions/"+id+"/review", reviewJSON)
	if err != nil {
		return "", errors.Wrapf(err, "review submission endpoint with output: %s", output)
	}

	return output, nil
}

func CreateSubmission(definitionID, holderDID, holderPrivateKey, credentialJWT string) (string, error) {
	logrus.Println("\n\nCreate our Submission:")
	submissionJSON := getJSONFromFile("presentation-submission-input.json")

	submissionJSON = strings.ReplaceAll(submissionJSON, "<DEFINITIONID>", definitionID)
	submissionJSON = strings.ReplaceAll(submissionJSON, "<SUBMISSIONID>", uuid.NewString())
	submissionJSON = strings.ReplaceAll(submissionJSON, "<HOLDERID>", holderDID)
	submissionJSON = strings.ReplaceAll(submissionJSON, "<CREDENTIALJWT>", credentialJWT)

	pkBytes, err := base58.Decode(holderPrivateKey)
	if err != nil {
		return "", errors.Wrap(err, "base58 decoding")
	}

	pkCrypto, err := crypto.BytesToPrivKey(pkBytes, crypto.Ed25519)
	if err != nil {
		return "", errors.Wrap(err, "bytes to priv key")
	}

	signer, err := keyaccess.NewJWKKeyAccess(holderDID, pkCrypto)
	if err != nil {
		return "", errors.Wrap(err, "creating signer")
	}

	var submission any
	if err := json.Unmarshal([]byte(submissionJSON), &submission); err != nil {
		return "", err
	}

	signed, err := signer.SignJSON(submission)
	if err != nil {
		logrus.Println("Failed signing: " + submissionJSON)
		return "", errors.Wrap(err, "signing json")
	}

	submissionJSONWrapper := getJSONFromFile("presentation-submission-input-jwt.json")
	submissionJSONWrapper = strings.ReplaceAll(submissionJSONWrapper, "<APPLICATIONJWT>", signed.String())

	output, err := put(endpoint+version+"presentations/submissions", submissionJSONWrapper)
	if err != nil {
		return "", errors.Wrapf(err, "presentation submission endpoint with output: %s", output)
	}

	return output, nil
}

func SubmitApplication(credAppJWT string) (string, error) {
>>>>>>> eace3a03

func SubmitApplication(app applicationParams) (string, error) {
	trueApplicationJSON, err := resolveTemplate(app, "application-input-jwt.json")
	if err != nil {
		return "", err
	}

	output, err := put(endpoint+version+"manifests/applications", trueApplicationJSON)
	if err != nil {
		return "", errors.Wrapf(err, "application endpoint with output: %s", output)
	}

	return output, nil
}

func compactJSONOutput(jsonString string) string {
	jsonBytes := []byte(jsonString)
	buffer := new(bytes.Buffer)
	if err := json.Compact(buffer, jsonBytes); err != nil {
		logrus.Println(err)
		panic(err)
	}

	return buffer.String()
}

func getJSONElement(jsonString string, jsonPath string) (string, error) {
	jsonMap := make(map[string]any)
	if err := json.Unmarshal([]byte(jsonString), &jsonMap); err != nil {
		return "", errors.Wrap(err, "unmarshalling json string")
	}

	element, err := jsonpath.JsonPathLookup(jsonMap, jsonPath)
	if err != nil {
		return "", errors.Wrap(err, "finding element in json string")
	}

	elementStr := fmt.Sprintf("%v", element)
	return elementStr, nil
}

func get(url string) (string, error) {
	logrus.Println(fmt.Sprintf("\nPerforming GET request to:  %s\n", url))

	resp, err := http.Get(url) // #nosec: testing only.
	if err != nil {
		return "", errors.Wrapf(err, "getting url: %s", url)
	}

	body, err := io.ReadAll(resp.Body)
	if err != nil {
		return "", errors.Wrap(err, "parsing body")
	}

	if is2xxResponse(resp.StatusCode) {
		return "", fmt.Errorf("status code not in the 200s. body: %s", string(body))
	}

	return string(body), err
}

func put(url string, json string) (string, error) {
	logrus.Println(fmt.Sprintf("\nPerforming PUT request to:  %s \n\nwith data: \n%s\n", url, compactJSONOutput(json)))

	req, err := http.NewRequest(http.MethodPut, url, bytes.NewBuffer([]byte(json)))
	if err != nil {
		return "", errors.Wrap(err, "building http req")
	}

	req.Header.Set("Content-Type", "application/json")
	resp, err := client.Do(req)
	if err != nil {
		return "", errors.Wrap(err, "client http client")
	}

	body, err := io.ReadAll(resp.Body)
	if err != nil {
		return "", errors.Wrap(err, "parsing body")
	}

	if is2xxResponse(resp.StatusCode) {
		return "", fmt.Errorf("status code %v not in the 200s. body: %s", resp.StatusCode, string(body))
	}

	logrus.Println("\nOutput:")
	logrus.Println(string(body))

	return string(body), err
}

func getJSONFromFile(fileName string) string {
	b, _ := testVectors.ReadFile("testdata/" + fileName)
	return string(b)
}

func is2xxResponse(statusCode int) bool {
	return statusCode/100 != 2
}

func getValidApplicationRequest(credAppJSON string, credentialJWT string) manifestsdk.CredentialApplicationWrapper {
	var createApplication manifestsdk.CredentialApplication
	if err := json.Unmarshal([]byte(credAppJSON), &createApplication); err != nil {
		logrus.Println("unmarshal error")
		panic(err)
	}

	contain, err := credmodel.NewCredentialContainerFromJWT(credentialJWT)
	if err != nil {
		logrus.Println("making NewCredentialContainerFromJWT")
		panic(err)
	}
	contains := []credmodel.Container{*contain}

	creds := credmodel.ContainersToInterface(contains)
	return manifestsdk.CredentialApplicationWrapper{
		CredentialApplication: createApplication,
		Credentials:           creds,
	}
}<|MERGE_RESOLUTION|>--- conflicted
+++ resolved
@@ -101,7 +101,22 @@
 	return output, nil
 }
 
-<<<<<<< HEAD
+func CreateSubmissionCredential(issuerDID, subjectDID string) (string, error) {
+	logrus.Println("\n\nCreate a submission credential")
+
+	credentialJSON := getJSONFromFile("submission-credential-input.json")
+
+	credentialJSON = strings.ReplaceAll(credentialJSON, "<CREDISSUERID>", issuerDID)
+	credentialJSON = strings.ReplaceAll(credentialJSON, "<CREDSUBJECTID>", subjectDID)
+
+	output, err := put(endpoint+version+"credentials", credentialJSON)
+	if err != nil {
+		return "", errors.Wrapf(err, "credentials endpoint with output: %s", output)
+	}
+
+	return output, nil
+}
+
 func resolveTemplate(input any, fileName string) (string, error) {
 	t, err := template.ParseFiles("testdata/" + fileName)
 	if err != nil {
@@ -122,25 +137,6 @@
 }
 
 func CreateCredentialManifest(credManifest credManifestParams) (string, error) {
-=======
-func CreateSubmissionCredential(issuerDID, subjectDID string) (string, error) {
-	logrus.Println("\n\nCreate a submission credential")
-
-	credentialJSON := getJSONFromFile("submission-credential-input.json")
-
-	credentialJSON = strings.ReplaceAll(credentialJSON, "<CREDISSUERID>", issuerDID)
-	credentialJSON = strings.ReplaceAll(credentialJSON, "<CREDSUBJECTID>", subjectDID)
-
-	output, err := put(endpoint+version+"credentials", credentialJSON)
-	if err != nil {
-		return "", errors.Wrapf(err, "credentials endpoint with output: %s", output)
-	}
-
-	return output, nil
-}
-
-func CreateCredentialManifest(issuerDID, schemaID string) (string, error) {
->>>>>>> eace3a03
 	logrus.Println("\n\nCreate our Credential Manifest:")
 	manifestJSON, err := resolveTemplate(credManifest, "manifest-input.json")
 	if err != nil {
@@ -191,11 +187,6 @@
 	return signed.String(), nil
 }
 
-<<<<<<< HEAD
-type applicationParams struct {
-	ApplicationJWT string
-}
-=======
 func CreatePresentationDefinition() (string, error) {
 	logrus.Println("\n\nCreate our Presentation Definition:")
 	definitionJSON := getJSONFromFile("presentation-definition-input.json")
@@ -264,8 +255,9 @@
 	return output, nil
 }
 
-func SubmitApplication(credAppJWT string) (string, error) {
->>>>>>> eace3a03
+type applicationParams struct {
+	ApplicationJWT string
+}
 
 func SubmitApplication(app applicationParams) (string, error) {
 	trueApplicationJSON, err := resolveTemplate(app, "application-input-jwt.json")

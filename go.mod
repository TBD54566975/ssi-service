module github.com/tbd54566975/ssi-service

go 1.19

require (
	github.com/BurntSushi/toml v1.2.1
	github.com/TBD54566975/ssi-sdk v0.0.2-alpha.0.20221110170444-a9e67907c8f9
	github.com/ardanlabs/conf v1.5.0
	github.com/dimfeld/httptreemux/v5 v5.5.0
	github.com/go-playground/locales v0.14.0
	github.com/go-playground/universal-translator v0.18.0
	github.com/goccy/go-json v0.9.11
	github.com/google/go-cmp v0.5.9
	github.com/google/uuid v1.3.0
	github.com/lestrrat-go/jwx v1.2.25
	github.com/magefile/mage v1.14.0
	github.com/mr-tron/base58 v1.2.0
	github.com/multiformats/go-multibase v0.1.1
	github.com/multiformats/go-varint v0.0.6
	github.com/oliveagle/jsonpath v0.0.0-20180606110733-2e52cf6e6852
	github.com/pkg/errors v0.9.1
	github.com/sirupsen/logrus v1.9.0
	github.com/stretchr/testify v1.8.1
	go.etcd.io/bbolt v1.3.6
	go.opentelemetry.io/otel v1.11.1
	go.opentelemetry.io/otel/exporters/jaeger v1.11.1
	go.opentelemetry.io/otel/sdk v1.11.1
	go.opentelemetry.io/otel/trace v1.11.1
	golang.org/x/crypto v0.2.0
	gopkg.in/go-playground/validator.v9 v9.31.0
)

require (
<<<<<<< HEAD
	github.com/bits-and-blooms/bitset v1.3.3 // indirect
	github.com/buger/jsonparser v1.1.1 // indirect
=======
>>>>>>> 3c91cb66
	github.com/davecgh/go-spew v1.1.1 // indirect
	github.com/decred/dcrd/dcrec/secp256k1/v4 v4.1.0 // indirect
	github.com/go-logr/logr v1.2.3 // indirect
	github.com/go-logr/stdr v1.2.2 // indirect
	github.com/go-playground/validator/v10 v10.11.1 // indirect
	github.com/leodido/go-urn v1.2.1 // indirect
	github.com/lestrrat-go/backoff/v2 v2.0.8 // indirect
	github.com/lestrrat-go/blackmagic v1.0.1 // indirect
	github.com/lestrrat-go/httpcc v1.0.1 // indirect
	github.com/lestrrat-go/iter v1.0.2 // indirect
	github.com/lestrrat-go/option v1.0.0 // indirect
	github.com/multiformats/go-base32 v0.1.0 // indirect
	github.com/multiformats/go-base36 v0.1.0 // indirect
	github.com/multiformats/go-multicodec v0.7.0 // indirect
	github.com/piprate/json-gold v0.4.2 // indirect
	github.com/pmezard/go-difflib v1.0.0 // indirect
	github.com/pquerna/cachecontrol v0.1.0 // indirect
	github.com/rogpeppe/go-internal v1.8.1 // indirect
	github.com/santhosh-tekuri/jsonschema/v5 v5.0.2 // indirect
	golang.org/x/sys v0.2.0 // indirect
	golang.org/x/term v0.2.0 // indirect
	golang.org/x/text v0.4.0 // indirect
	gopkg.in/go-playground/assert.v1 v1.2.1 // indirect
	gopkg.in/yaml.v3 v3.0.1 // indirect
)<|MERGE_RESOLUTION|>--- conflicted
+++ resolved
@@ -31,11 +31,7 @@
 )
 
 require (
-<<<<<<< HEAD
 	github.com/bits-and-blooms/bitset v1.3.3 // indirect
-	github.com/buger/jsonparser v1.1.1 // indirect
-=======
->>>>>>> 3c91cb66
 	github.com/davecgh/go-spew v1.1.1 // indirect
 	github.com/decred/dcrd/dcrec/secp256k1/v4 v4.1.0 // indirect
 	github.com/go-logr/logr v1.2.3 // indirect

definitions:
  credential.CredentialSchema:
    properties:
      id:
        type: string
      type:
        type: string
    required:
    - id
    - type
    type: object
  credential.CredentialSubject:
    additionalProperties: {}
    type: object
  credential.Prohibition:
    properties:
      action:
        items:
          type: string
        type: array
      assignee:
        type: string
      assigner:
        type: string
      target:
        type: string
    type: object
  credential.RefreshService:
    properties:
      id:
        type: string
      type:
        type: string
    required:
    - id
    - type
    type: object
  credential.TermsOfUse:
    properties:
      id:
        type: string
      profile:
        type: string
      prohibition:
        items:
          $ref: '#/definitions/credential.Prohibition'
        type: array
      type:
        type: string
    type: object
  credential.VerifiableCredential:
    properties:
      '@context':
        description: Either a string or set of strings
      credentialSchema:
        $ref: '#/definitions/credential.CredentialSchema'
      credentialStatus: {}
      credentialSubject:
        allOf:
        - $ref: '#/definitions/credential.CredentialSubject'
        description: This is where the subject's ID *may* be present
      evidence:
        items: {}
        type: array
      expirationDate:
        type: string
      id:
        type: string
      issuanceDate:
        description: https://www.w3.org/TR/xmlschema11-2/#dateTimes
        type: string
      issuer:
        description: either a URI or an object containing an `id` property.
      proof:
        description: |-
          For embedded proof support
          Proof is a digital signature over a credential https://www.w3.org/TR/2021/REC-vc-data-model-20211109/#proofs-signatures
      refreshService:
        $ref: '#/definitions/credential.RefreshService'
      termsOfUse:
        items:
          $ref: '#/definitions/credential.TermsOfUse'
        type: array
      type:
        description: Either a string or a set of strings https://www.w3.org/TR/2021/REC-vc-data-model-20211109/#types
    required:
    - '@context'
    - credentialSubject
    - issuanceDate
    - issuer
    - type
    type: object
  credential.VerifiablePresentation:
    properties:
      '@context':
        description: Either a string or set of strings
      holder:
        type: string
      id:
        type: string
      presentation_submission:
        description: an optional field as a part of https://identity.foundation/presentation-exchange/#embed-targets
      proof: {}
      type: {}
      verifiableCredential:
        description: Verifiable credential could be our object model, a JWT, or any
          other valid credential representation
        items: {}
        type: array
    required:
    - type
    type: object
  crypto.KeyType:
    enum:
    - Ed25519
    - X25519
    - secp256k1
    - secp256k1-ECDSA
    - P-224
    - P-256
    - P-384
    - P-521
    - RSA
    - Dilithium2
    - Dilithium3
    - Dilithium5
    type: string
    x-enum-varnames:
    - Ed25519
    - X25519
    - SECP256k1
    - SECP256k1ECDSA
    - P224
    - P256
    - P384
    - P521
    - RSA
    - Dilithium2
    - Dilithium3
    - Dilithium5
  crypto.SignatureAlgorithm:
    enum:
    - EdDSA
    - ES256K
    - ES256
    - ES384
    - PS256
    - Dilithium2
    - Dilithium3
    - Dilithium5
    type: string
    x-enum-varnames:
    - EdDSA
    - ES256K
    - ES256
    - ES384
    - PS256
    - Dilithium2Sig
    - Dilithium3Sig
    - Dilithium5Sig
<<<<<<< HEAD
  cryptosuite.LDKeyType:
    enum:
    - Bls12381G2Key2020
    - JsonWebKey2020
    - X25519KeyAgreementKey2020
    - Ed25519VerificationKey2020
    - X25519KeyAgreementKey2019
    - Ed25519VerificationKey2018
    - EcdsaSecp256k1VerificationKey2019
    - Bls12381G2Key2020
    - JsonWebKey2020
    type: string
    x-enum-varnames:
    - BBSPlusSignatureSuiteType
    - JWSSignatureSuiteType
    - X25519KeyAgreementKey2020
    - Ed25519VerificationKey2020
    - X25519KeyAgreementKey2019
    - Ed25519VerificationKey2018
    - ECDSASECP256k1VerificationKey2019
    - BLS12381G2Key2020
    - JSONWebKey2020Type
  cryptosuite.SignatureType:
    enum:
    - BbsBlsSignature2020
    - JsonWebSignature2020
    - JsonWebSignature2020
    - BbsBlsSignatureProof2020
    type: string
    x-enum-varnames:
    - BBSPlusSignature2020
    - JSONWebSignature2020
    - JWSSignatureSuiteProofAlgorithm
    - BBSPlusSignatureProof2020
=======
>>>>>>> 8a89baa7
  did.Document:
    properties:
      '@context': {}
      alsoKnownAs:
        type: string
      assertionMethod:
        items: {}
        type: array
      authentication:
        items: {}
        type: array
      capabilityDelegation:
        items: {}
        type: array
      capabilityInvocation:
        items: {}
        type: array
      controller:
        type: string
      id:
        description: |-
          As per https://www.w3.org/TR/did-core/#did-subject intermediate representations of DID Documents do not
          require an ID property. The provided test vectors demonstrate IRs. As such, the property is optional.
        type: string
      keyAgreement:
        items: {}
        type: array
      service:
        items:
          $ref: '#/definitions/github_com_TBD54566975_ssi-sdk_did.Service'
        type: array
      verificationMethod:
        items:
          $ref: '#/definitions/did.VerificationMethod'
        type: array
    type: object
  did.Method:
    enum:
    - key
    - peer
    - pkh
    - web
    - ion
    - jwk
    type: string
    x-enum-varnames:
    - KeyMethod
    - PeerMethod
    - PKHMethod
    - WebMethod
    - IONMethod
    - JWKMethod
  did.VerificationMethod:
    properties:
      blockchainAccountId:
        description: for PKH DIDs - https://github.com/w3c-ccg/did-pkh/blob/90b28ad3c18d63822a8aab3c752302aa64fc9382/did-pkh-method-draft.md
        type: string
      controller:
        type: string
      id:
        type: string
      publicKeyBase58:
        type: string
      publicKeyJwk:
        allOf:
        - $ref: '#/definitions/jwx.PublicKeyJWK'
        description: must conform to https://datatracker.ietf.org/doc/html/rfc7517
      publicKeyMultibase:
        description: https://datatracker.ietf.org/doc/html/draft-multiformats-multibase-03
        type: string
      type:
        type: string
    required:
    - controller
    - id
    - type
    type: object
  exchange.ClaimFormat:
    properties:
      jwt:
        $ref: '#/definitions/exchange.JWTType'
      jwt_vc:
        $ref: '#/definitions/exchange.JWTType'
      jwt_vp:
        $ref: '#/definitions/exchange.JWTType'
      ldp:
        $ref: '#/definitions/exchange.LDPType'
      ldp_vc:
        $ref: '#/definitions/exchange.LDPType'
      ldp_vp:
        $ref: '#/definitions/exchange.LDPType'
    type: object
  exchange.Constraints:
    properties:
      fields:
        items:
          $ref: '#/definitions/exchange.Field'
        type: array
      is_holder:
        items:
          $ref: '#/definitions/exchange.RelationalConstraint'
        type: array
      limit_disclosure:
        $ref: '#/definitions/exchange.Preference'
      same_subject:
        items:
          $ref: '#/definitions/exchange.RelationalConstraint'
        type: array
      statuses:
        allOf:
        - $ref: '#/definitions/exchange.CredentialStatus'
        description: https://identity.foundation/presentation-exchange/#credential-status-constraint-feature
      subject_is_issuer:
        allOf:
        - $ref: '#/definitions/exchange.Preference'
        description: https://identity.foundation/presentation-exchange/#relational-constraint-feature
    type: object
  exchange.CredentialStatus:
    properties:
      active:
        properties:
          directive:
            $ref: '#/definitions/exchange.Preference'
        type: object
      revoked:
        properties:
          directive:
            $ref: '#/definitions/exchange.Preference'
        type: object
      suspended:
        properties:
          directive:
            $ref: '#/definitions/exchange.Preference'
        type: object
    type: object
  exchange.Field:
    properties:
      filter:
        $ref: '#/definitions/exchange.Filter'
      id:
        type: string
      intent_to_retain:
        description: https://identity.foundation/presentation-exchange/spec/v2.0.0/#retention-feature
        type: boolean
      name:
        type: string
      optional:
        type: boolean
      path:
        items:
          type: string
        type: array
      predicate:
        allOf:
        - $ref: '#/definitions/exchange.Preference'
        description: |-
          If a predicate property is present, filter must be too
          https://identity.foundation/presentation-exchange/#predicate-feature
      purpose:
        type: string
    required:
    - path
    type: object
  exchange.Filter:
    properties:
      additionalProperties:
        type: boolean
      allOf: {}
      const: {}
      enum:
        items: {}
        type: array
      exclusiveMaximum: {}
      exclusiveMinimum: {}
      format:
        type: string
      maxLength:
        type: integer
      maximum: {}
      minLength:
        type: integer
      minimum: {}
      not: {}
      oneOf: {}
      pattern:
        type: string
      properties: {}
      required:
        items:
          type: string
        type: array
      type:
        type: string
    type: object
  exchange.InputDescriptor:
    properties:
      constraints:
        $ref: '#/definitions/exchange.Constraints'
      format:
        $ref: '#/definitions/exchange.ClaimFormat'
      group:
        description: Must match a grouping strings listed in the `from` values of
          a submission requirement rule
        items:
          type: string
        type: array
      id:
        description: Must be unique within the Presentation Definition
        type: string
      name:
        type: string
      purpose:
        description: Purpose for which claim's data is being requested
        type: string
    required:
    - constraints
    - id
    type: object
  exchange.JWTType:
    properties:
      alg:
        items:
          $ref: '#/definitions/crypto.SignatureAlgorithm'
        type: array
    required:
    - alg
    type: object
  exchange.LDPType:
    properties:
      proof_type:
        items:
          type: string
        type: array
    required:
    - proof_type
    type: object
  exchange.Preference:
    enum:
    - required
    - preferred
    - allowed
    - disallowed
    type: string
    x-enum-varnames:
    - Required
    - Preferred
    - Allowed
    - Disallowed
  exchange.PresentationDefinition:
    properties:
      format:
        $ref: '#/definitions/exchange.ClaimFormat'
      frame:
        description: https://identity.foundation/presentation-exchange/#json-ld-framing-feature
      id:
        type: string
      input_descriptors:
        items:
          $ref: '#/definitions/exchange.InputDescriptor'
        type: array
      name:
        type: string
      purpose:
        type: string
      submission_requirements:
        items:
          $ref: '#/definitions/exchange.SubmissionRequirement'
        type: array
    required:
    - id
    - input_descriptors
    type: object
  exchange.PresentationSubmission:
    properties:
      definition_id:
        type: string
      descriptor_map:
        items:
          $ref: '#/definitions/exchange.SubmissionDescriptor'
        type: array
      id:
        type: string
    required:
    - definition_id
    - descriptor_map
    - id
    type: object
  exchange.RelationalConstraint:
    properties:
      directive:
        $ref: '#/definitions/exchange.Preference'
      field_id:
        items:
          type: string
        type: array
    required:
    - directive
    - field_id
    type: object
  exchange.Selection:
    enum:
    - all
    - pick
    type: string
    x-enum-varnames:
    - All
    - Pick
  exchange.SubmissionDescriptor:
    properties:
      format:
        type: string
      id:
        description: Must match the `id` property of the corresponding input descriptor
        type: string
      path:
        type: string
      path_nested:
        $ref: '#/definitions/exchange.SubmissionDescriptor'
    required:
    - format
    - id
    - path
    type: object
  exchange.SubmissionRequirement:
    properties:
      count:
        minimum: 1
        type: integer
      from:
        type: string
      from_nested:
        items:
          $ref: '#/definitions/exchange.SubmissionRequirement'
        type: array
      max:
        type: integer
      min:
        type: integer
      name:
        type: string
      purpose:
        type: string
      rule:
        $ref: '#/definitions/exchange.Selection'
    required:
    - rule
    type: object
  github_com_TBD54566975_ssi-sdk_did.Service:
    properties:
      accept:
        items:
          type: string
        type: array
      id:
        type: string
      routingKeys:
        items:
          type: string
        type: array
      serviceEndpoint:
        description: |-
          A string, map, or set composed of one or more strings and/or maps
          All string values must be valid URIs
      type:
        type: string
    required:
    - id
    - serviceEndpoint
    - type
    type: object
  github_com_tbd54566975_ssi-service_internal_credential.Container:
    properties:
      credential:
        $ref: '#/definitions/credential.VerifiableCredential'
      credentialJWT:
        type: string
      id:
        description: Credential ID
        type: string
      issuerKID:
        type: string
      revoked:
        type: boolean
      suspended:
        type: boolean
    type: object
  github_com_tbd54566975_ssi-service_pkg_service_framework.Status:
    properties:
      message:
        description: When `status` is `not_ready`, then message contains explanation
          of why it's not ready.
        type: string
      status:
        allOf:
        - $ref: '#/definitions/github_com_tbd54566975_ssi-service_pkg_service_framework.StatusState'
        description: Either `ready` or `not_ready`.
    type: object
  github_com_tbd54566975_ssi-service_pkg_service_framework.StatusState:
    enum:
    - ready
    - not_ready
    type: string
    x-enum-varnames:
    - StatusReady
    - StatusNotReady
  github_com_tbd54566975_ssi-service_pkg_service_issuance.ClaimTemplates:
    additionalProperties: {}
    type: object
  github_com_tbd54566975_ssi-service_pkg_service_issuance.CredentialTemplate:
    properties:
      credentialInputDescriptor:
        description: |-
          Optional.
          When present, it's the ID of the input descriptor in the application. Corresponds to one of the
          PresentationDefinition.InputDescriptors[].ID in the credential manifest. When creating a credential, the base
          data will be populated from the provided submission that matches this ID.
          When absent, there will be no base data for the credentials created. Additionally, no JSON path strings in
          ClaimTemplates.Data will be resolved.
        type: string
      data:
        allOf:
        - $ref: '#/definitions/github_com_tbd54566975_ssi-service_pkg_service_issuance.ClaimTemplates'
        description: |-
          Data that will be used to determine credential claims.
          Values may be json path like strings, or any other JSON primitive. Each entry will be used to come up with a
          claim about the credentialSubject in the credential that will be issued.
      expiry:
        allOf:
        - $ref: '#/definitions/github_com_tbd54566975_ssi-service_pkg_service_issuance.TimeLike'
        description: Parameter to determine the expiry of the credential.
      id:
        description: ID corresponding to an OutputDescriptor.ID from the manifest.
        type: string
      revocable:
        description: Whether the credentials created should be revocable.
        type: boolean
      schema:
        description: ID of the CredentialSchema to be used for the issued credential.
        type: string
    type: object
  github_com_tbd54566975_ssi-service_pkg_service_issuance.Template:
    properties:
      credentialManifest:
        description: ID of the credential manifest that this template corresponds
          to.
        type: string
      credentials:
        description: Info required to create a credential from a credential application.
        items:
          $ref: '#/definitions/github_com_tbd54566975_ssi-service_pkg_service_issuance.CredentialTemplate'
        type: array
      id:
        description: ID of this template.
        type: string
      issuer:
        description: ID of the issuer that will be issuing the credentials.
        type: string
      issuerKid:
        description: ID of the key that will be used to sign the credentials.
        type: string
    required:
    - credentialManifest
    - issuer
    - issuerKid
    type: object
  github_com_tbd54566975_ssi-service_pkg_service_issuance.TimeLike:
    properties:
      duration:
        allOf:
        - $ref: '#/definitions/time.Duration'
        description: For a fixed offset from when it was issued.
      time:
        description: For fixed time in the future.
        type: string
    type: object
  github_com_tbd54566975_ssi-service_pkg_service_manifest_model.CredentialOverride:
    properties:
      data:
        additionalProperties: {}
        description: Data that will be used to determine credential claims.
        type: object
      expiry:
        description: Parameter to determine the expiry of the credential.
        type: string
      revocable:
        description: Whether the credentials created should be revocable.
        type: boolean
    type: object
  github_com_tbd54566975_ssi-service_pkg_service_presentation_model.Submission:
    properties:
      reason:
        description: The reason why the submission was approved or denied.
        type: string
      status:
        description: One of {`pending`, `approved`, `denied`, `cancelled`}.
        type: string
      verifiablePresentation:
        allOf:
        - $ref: '#/definitions/credential.VerifiablePresentation'
        description: The verifiable presentation containing the presentation_submission
          along with the credentials presented.
    required:
    - status
    type: object
  github_com_tbd54566975_ssi-service_pkg_service_webhook.GetSupportedNounsResponse:
    properties:
      nouns:
        items:
          $ref: '#/definitions/github_com_tbd54566975_ssi-service_pkg_service_webhook.Noun'
        type: array
    type: object
  github_com_tbd54566975_ssi-service_pkg_service_webhook.GetSupportedVerbsResponse:
    properties:
      verbs:
        items:
          $ref: '#/definitions/github_com_tbd54566975_ssi-service_pkg_service_webhook.Verb'
        type: array
    type: object
  github_com_tbd54566975_ssi-service_pkg_service_webhook.Noun:
    enum:
    - Credential
    - DID
    - Manifest
    - SchemaID
    - Presentation
    - Application
    - Submission
    type: string
    x-enum-varnames:
    - Credential
    - DID
    - Manifest
    - Schema
    - Presentation
    - Application
    - Submission
  github_com_tbd54566975_ssi-service_pkg_service_webhook.Verb:
    enum:
    - Create
    - Delete
    type: string
    x-enum-varnames:
    - Create
    - Delete
  github_com_tbd54566975_ssi-service_pkg_service_webhook.Webhook:
    properties:
      noun:
        $ref: '#/definitions/github_com_tbd54566975_ssi-service_pkg_service_webhook.Noun'
      urls:
        items:
          type: string
        type: array
      verb:
        $ref: '#/definitions/github_com_tbd54566975_ssi-service_pkg_service_webhook.Verb'
    required:
    - noun
    - urls
    - verb
    type: object
  jwx.PublicKeyJWK:
    properties:
      alg:
        type: string
      crv:
        type: string
      e:
        type: string
      key_ops:
        type: string
      kid:
        type: string
      kty:
        type: string
      "n":
        type: string
      use:
        type: string
      x:
        type: string
      "y":
        type: string
    required:
    - kty
    type: object
  manifest.CredentialApplication:
    properties:
      applicant:
        type: string
      format:
        $ref: '#/definitions/exchange.ClaimFormat'
      id:
        type: string
      manifest_id:
        type: string
      presentation_submission:
        allOf:
        - $ref: '#/definitions/exchange.PresentationSubmission'
        description: Must be present if the corresponding manifest contains a presentation_definition
      spec_version:
        type: string
    required:
    - format
    - id
    - manifest_id
    - spec_version
    type: object
  manifest.CredentialManifest:
    properties:
      description:
        type: string
      format:
        $ref: '#/definitions/exchange.ClaimFormat'
      id:
        type: string
      issuer:
        $ref: '#/definitions/manifest.Issuer'
      name:
        type: string
      output_descriptors:
        items:
          $ref: '#/definitions/manifest.OutputDescriptor'
        type: array
      presentation_definition:
        $ref: '#/definitions/exchange.PresentationDefinition'
      spec_version:
        type: string
    required:
    - id
    - issuer
    - output_descriptors
    - spec_version
    type: object
  manifest.CredentialResponse:
    properties:
      applicant:
        type: string
      application_id:
        type: string
      denial:
        properties:
          input_descriptors:
            items:
              type: string
            type: array
          reason:
            type: string
        required:
        - reason
        type: object
      fulfillment:
        properties:
          descriptor_map:
            items:
              $ref: '#/definitions/exchange.SubmissionDescriptor'
            type: array
        required:
        - descriptor_map
        type: object
      id:
        type: string
      manifest_id:
        type: string
      spec_version:
        type: string
    required:
    - id
    - manifest_id
    - spec_version
    type: object
  manifest.Issuer:
    properties:
      id:
        type: string
      name:
        type: string
      styles:
        allOf:
        - $ref: '#/definitions/rendering.EntityStyleDescriptor'
        description: |-
          an object or URI as defined by the DIF Entity Styles specification
          https://identity.foundation/wallet-rendering/#entity-styles
    required:
    - id
    type: object
  manifest.OutputDescriptor:
    properties:
      description:
        type: string
      display:
        allOf:
        - $ref: '#/definitions/rendering.DataDisplay'
        description: 'both below: an object or URI as defined by the DIF Entity Styles
          specification'
      id:
        description: Must be unique within a manifest
        type: string
      name:
        type: string
      schema:
        type: string
      styles:
        $ref: '#/definitions/rendering.EntityStyleDescriptor'
    required:
    - id
    - schema
    type: object
  pkg_server_router.CreateCredentialRequest:
    properties:
      '@context':
        description: A context is optional. If not present, we'll apply default, required
          context values.
        type: string
      data:
        additionalProperties:
          type: string
        description: Claims about the subject. The keys should be predicates (e.g.
          "alumniOf"), and the values can be any object.
        example:
          alumniOf: did_for_uni
        type: object
      expiry:
        description: Optional. Corresponds to `expirationDate` in https://www.w3.org/TR/vc-data-model/#expiration.
        example: "2020-01-01T19:23:24Z"
        type: string
      issuer:
        description: The issuer id.
        example: did:key:z6MkiTBz1ymuepAQ4HEHYSF1H8quG5GLVVQR3djdX3mDooWp
        type: string
      issuerKid:
        description: The KID used to sign the credential
        example: '#z6MkiTBz1ymuepAQ4HEHYSF1H8quG5GLVVQR3djdX3mDooWp'
        type: string
      revocable:
        description: |-
          Whether this credential can be revoked. When true, the created VC will have the "credentialStatus"
          property set.
        type: boolean
      schemaId:
        description: A schema ID is optional. If present, we'll attempt to look it
          up and validate the data against it.
        type: string
      subject:
        description: The subject id.
        example: did:key:z6MkiTBz1ymuepAQ4HEHYSF1H8quG5GLVVQR3djdX3mDooWp
        type: string
      suspendable:
        description: |-
          Whether this credential can be suspended. When true, the created VC will have the "credentialStatus"
          property set.
        type: boolean
    required:
    - data
    - issuer
    - issuerKid
    - subject
    type: object
  pkg_server_router.CreateCredentialResponse:
    properties:
      credential:
        allOf:
        - $ref: '#/definitions/credential.VerifiableCredential'
        description: A verifiable credential conformant to the media type `application/vc+ld+json`.
      credentialJwt:
        description: |-
          The same verifiable credential, but using the syntax defined for the media type `application/vc+jwt`. See
          https://w3c.github.io/vc-jwt/ for more details.
        type: string
    type: object
  pkg_server_router.CreateDIDByMethodRequest:
    properties:
      keyType:
        allOf:
        - $ref: '#/definitions/crypto.KeyType'
        description: |-
          Identifies the cryptographic algorithm family to use when generating this key.
          One of the following: "Ed25519", "X25519", "secp256k1", "P-224","P-256","P-384", "P-521", "RSA"
      options:
        description: Options for creating the DID. Implementation dependent on the
          method.
    required:
    - keyType
    type: object
  pkg_server_router.CreateDIDByMethodResponse:
    properties:
      did:
        $ref: '#/definitions/did.Document'
    type: object
  pkg_server_router.CreateIssuanceTemplateRequest:
    properties:
      credentialManifest:
        description: ID of the credential manifest that this template corresponds
          to.
        type: string
      credentials:
        description: Info required to create a credential from a credential application.
        items:
          $ref: '#/definitions/github_com_tbd54566975_ssi-service_pkg_service_issuance.CredentialTemplate'
        type: array
      id:
        description: ID of this template.
        type: string
      issuer:
        description: ID of the issuer that will be issuing the credentials.
        type: string
      issuerKid:
        description: ID of the key that will be used to sign the credentials.
        type: string
    required:
    - credentialManifest
    - issuer
    - issuerKid
    type: object
  pkg_server_router.CreateManifestRequest:
    properties:
      description:
        type: string
      format:
        $ref: '#/definitions/exchange.ClaimFormat'
      issuerDid:
        type: string
      issuerKid:
        type: string
      issuerName:
        type: string
      name:
        type: string
      outputDescriptors:
        items:
          $ref: '#/definitions/manifest.OutputDescriptor'
        type: array
      presentationDefinition:
        $ref: '#/definitions/exchange.PresentationDefinition'
    required:
    - format
    - issuerDid
    - issuerKid
    - outputDescriptors
    type: object
  pkg_server_router.CreateManifestResponse:
    properties:
      credential_manifest:
        $ref: '#/definitions/manifest.CredentialManifest'
      manifestJwt:
        type: string
    type: object
  pkg_server_router.CreatePresentationDefinitionRequest:
    properties:
      author:
        description: |-
          DID of the author of this presentation definition. The DID must have been previously created with the DID API,
          or the PrivateKey must have been added independently.
        type: string
      authorKid:
        description: |-
          The privateKey associated with the KID will be used to sign an envelope that contains
          the created presentation definition.
        type: string
      format:
        $ref: '#/definitions/exchange.ClaimFormat'
      inputDescriptors:
        items:
          $ref: '#/definitions/exchange.InputDescriptor'
        type: array
      name:
        type: string
      purpose:
        type: string
      submissionRequirements:
        items:
          $ref: '#/definitions/exchange.SubmissionRequirement'
        type: array
    required:
    - author
    - authorKid
    - inputDescriptors
    type: object
  pkg_server_router.CreatePresentationDefinitionResponse:
    properties:
      presentation_definition:
        $ref: '#/definitions/exchange.PresentationDefinition'
      presentationDefinitionJwt:
        description: |-
          Signed envelope that contains the PresentationDefinition created using the privateKey of the author of the
          definition.
        type: string
    type: object
  pkg_server_router.CreateSchemaRequest:
    properties:
      author:
        type: string
      authorKid:
        description: AuthorKID represents the KID of the author's private key to sign
          the schema. Required if sign is true.
        type: string
      name:
        type: string
      schema:
        $ref: '#/definitions/schema.JSONSchema'
      sign:
        description: |-
          Sign represents whether the schema should be signed by the author. Default is false.
          If sign is true, the schema will be signed by the author's private key with the specified KID
        type: boolean
    required:
    - author
    - name
    - schema
    type: object
  pkg_server_router.CreateSchemaResponse:
    properties:
      id:
        type: string
      schema:
        $ref: '#/definitions/schema.VCJSONSchema'
      schemaJwt:
        type: string
    type: object
  pkg_server_router.CreateSubmissionRequest:
    properties:
      submissionJwt:
        type: string
    required:
    - submissionJwt
    type: object
  pkg_server_router.CreateWebhookRequest:
    properties:
      noun:
        allOf:
        - $ref: '#/definitions/github_com_tbd54566975_ssi-service_pkg_service_webhook.Noun'
        description: 'The noun (entity) for the new webhook.eg: Credential'
      url:
        description: The URL to post the output of this request to Noun.Verb action
          to.
        type: string
      verb:
        allOf:
        - $ref: '#/definitions/github_com_tbd54566975_ssi-service_pkg_service_webhook.Verb'
        description: 'The verb for the new webhook.eg: Create'
    required:
    - noun
    - url
    - verb
    type: object
  pkg_server_router.CreateWebhookResponse:
    properties:
      webhook:
        $ref: '#/definitions/github_com_tbd54566975_ssi-service_pkg_service_webhook.Webhook'
    type: object
  pkg_server_router.GetApplicationResponse:
    properties:
      application:
        $ref: '#/definitions/manifest.CredentialApplication'
      id:
        type: string
    type: object
  pkg_server_router.GetApplicationsResponse:
    properties:
      applications:
        items:
          $ref: '#/definitions/manifest.CredentialApplication'
        type: array
    type: object
  pkg_server_router.GetCredentialResponse:
    properties:
      credential:
        $ref: '#/definitions/credential.VerifiableCredential'
      credentialJwt:
        type: string
      id:
        type: string
    type: object
  pkg_server_router.GetCredentialStatusListResponse:
    properties:
      credential:
        allOf:
        - $ref: '#/definitions/credential.VerifiableCredential'
        description: Credential where type includes "VerifiableCredential" and "StatusList2021".
      credentialJwt:
        description: The JWT signed with the associated issuer's private key.
        type: string
      id:
        type: string
    type: object
  pkg_server_router.GetCredentialStatusResponse:
    properties:
      revoked:
        description: Whether the credential has been revoked.
        type: boolean
      suspended:
        description: Whether the credential has been suspended.
        type: boolean
    type: object
  pkg_server_router.GetCredentialsResponse:
    properties:
      credentials:
        description: Array of credential containers.
        items:
          $ref: '#/definitions/github_com_tbd54566975_ssi-service_internal_credential.Container'
        type: array
    type: object
  pkg_server_router.GetDIDByMethodResponse:
    properties:
      did:
        $ref: '#/definitions/did.Document'
    type: object
  pkg_server_router.GetDIDMethodsResponse:
    properties:
      method:
        items:
          $ref: '#/definitions/did.Method'
        type: array
    type: object
  pkg_server_router.GetDIDsByMethodResponse:
    properties:
      dids:
        items:
          $ref: '#/definitions/did.Document'
        type: array
    type: object
  pkg_server_router.GetDIDsRequest:
    properties:
      filter:
        description: |-
          A standard filter expression conforming to https://google.aip.dev/160.
          Not implemented yet.
        type: string
    type: object
  pkg_server_router.GetHealthCheckResponse:
    properties:
      status:
        description: Status is always equal to `OK`.
        type: string
    type: object
  pkg_server_router.GetKeyDetailsResponse:
    properties:
      controller:
        type: string
      createdAt:
        type: string
      id:
        type: string
      type:
        $ref: '#/definitions/crypto.KeyType'
    type: object
  pkg_server_router.GetManifestResponse:
    properties:
      credential_manifest:
        $ref: '#/definitions/manifest.CredentialManifest'
      id:
        type: string
      manifestJwt:
        type: string
    type: object
  pkg_server_router.GetManifestsResponse:
    properties:
      manifests:
        items:
          $ref: '#/definitions/pkg_server_router.GetManifestResponse'
        type: array
    type: object
  pkg_server_router.GetOperationsRequest:
    properties:
      filter:
        description: |-
          A standard filter expression conforming to https://google.aip.dev/160.
          For example: `done = true`.
        type: string
      parent:
        description: 'The name of the parent''s resource. For example: "/presentation/submissions".'
        type: string
    type: object
  pkg_server_router.GetOperationsResponse:
    properties:
      operations:
        items:
          $ref: '#/definitions/pkg_server_router.Operation'
        type: array
    type: object
  pkg_server_router.GetPresentationDefinitionResponse:
    properties:
      presentation_definition:
        $ref: '#/definitions/exchange.PresentationDefinition'
      presentationDefinitionJWT:
        description: |-
          Signed envelope that contains the PresentationDefinition created using the privateKey of the author of the
          definition.
        type: string
    type: object
  pkg_server_router.GetReadinessResponse:
    properties:
      serviceStatuses:
        additionalProperties:
          $ref: '#/definitions/github_com_tbd54566975_ssi-service_pkg_service_framework.Status'
        description: A map from the name of the service ot the status of that current
          service.
        type: object
      status:
        allOf:
        - $ref: '#/definitions/github_com_tbd54566975_ssi-service_pkg_service_framework.Status'
        description: Overall status of the ssi service.
    type: object
  pkg_server_router.GetResponseResponse:
    properties:
      credential_response:
        $ref: '#/definitions/manifest.CredentialResponse'
      responseJwt:
        type: string
      verifiableCredentials:
        description: this is an interface type to union Data Integrity and JWT style
          VCs
    type: object
  pkg_server_router.GetResponsesResponse:
    properties:
      responses:
        items:
          $ref: '#/definitions/manifest.CredentialResponse'
        type: array
    type: object
  pkg_server_router.GetSchemaResponse:
    properties:
      schema:
        $ref: '#/definitions/schema.VCJSONSchema'
      schemaJwt:
        type: string
    type: object
  pkg_server_router.GetSchemasResponse:
    properties:
      schemas:
        items:
          $ref: '#/definitions/pkg_server_router.GetSchemaResponse'
        type: array
    type: object
  pkg_server_router.GetSubmissionResponse:
    properties:
      reason:
        description: The reason why the submission was approved or denied.
        type: string
      status:
        description: One of {`pending`, `approved`, `denied`, `cancelled`}.
        type: string
      verifiablePresentation:
        allOf:
        - $ref: '#/definitions/credential.VerifiablePresentation'
        description: The verifiable presentation containing the presentation_submission
          along with the credentials presented.
    required:
    - status
    type: object
  pkg_server_router.GetWebhookResponse:
    properties:
      webhook:
        $ref: '#/definitions/github_com_tbd54566975_ssi-service_pkg_service_webhook.Webhook'
    type: object
  pkg_server_router.GetWebhooksResponse:
    properties:
      webhooks:
        items:
          $ref: '#/definitions/pkg_server_router.GetWebhookResponse'
        type: array
    type: object
  pkg_server_router.ListDefinitionsRequest:
    type: object
  pkg_server_router.ListDefinitionsResponse:
    properties:
      definitions:
        items:
          $ref: '#/definitions/exchange.PresentationDefinition'
        type: array
    type: object
  pkg_server_router.ListIssuanceTemplatesResponse:
    properties:
      issuanceTemplates:
        items:
          $ref: '#/definitions/github_com_tbd54566975_ssi-service_pkg_service_issuance.Template'
        type: array
    type: object
  pkg_server_router.ListSubmissionRequest:
    properties:
      filter:
        description: |-
          A standard filter expression conforming to https://google.aip.dev/160.
          For example: `status = "done"`.
        type: string
    type: object
  pkg_server_router.ListSubmissionResponse:
    properties:
      submissions:
        items:
          $ref: '#/definitions/github_com_tbd54566975_ssi-service_pkg_service_presentation_model.Submission'
        type: array
    type: object
  pkg_server_router.Operation:
    properties:
      done:
        description: Whether this operation has finished.
        type: boolean
      id:
        description: The name of the resource related to this operation. E.g. "presentations/submissions/<uuid>"
        type: string
      result:
        allOf:
        - $ref: '#/definitions/pkg_server_router.OperationResult'
        description: Populated if Done == true.
    required:
    - done
    - id
    type: object
  pkg_server_router.OperationResult:
    properties:
      error:
        description: Populated when there was an error with the operation.
        type: string
      response:
        description: Populated iff Error == "". The type should be specified in the
          calling APIs documentation.
    type: object
  pkg_server_router.ResolveDIDResponse:
    properties:
      didDocument:
        $ref: '#/definitions/did.Document'
      didDocumentMetadata:
        $ref: '#/definitions/resolution.DocumentMetadata'
      didResolutionMetadata:
        $ref: '#/definitions/resolution.ResolutionMetadata'
    type: object
  pkg_server_router.ReviewApplicationRequest:
    properties:
      approved:
        type: boolean
      credentialOverrides:
        additionalProperties:
          $ref: '#/definitions/github_com_tbd54566975_ssi-service_pkg_service_manifest_model.CredentialOverride'
        description: |-
          Overrides to apply to the credentials that will be created. Keys are the ID that corresponds to an
          OutputDescriptor.ID from the manifest.
        type: object
      reason:
        type: string
    type: object
  pkg_server_router.ReviewSubmissionRequest:
    properties:
      approved:
        type: boolean
      reason:
        type: string
    required:
    - approved
    type: object
  pkg_server_router.ReviewSubmissionResponse:
    properties:
      reason:
        description: The reason why the submission was approved or denied.
        type: string
      status:
        description: One of {`pending`, `approved`, `denied`, `cancelled`}.
        type: string
      verifiablePresentation:
        allOf:
        - $ref: '#/definitions/credential.VerifiablePresentation'
        description: The verifiable presentation containing the presentation_submission
          along with the credentials presented.
    required:
    - status
    type: object
  pkg_server_router.RevokeKeyResponse:
    properties:
      id:
        type: string
    type: object
  pkg_server_router.StoreKeyRequest:
    properties:
      base58PrivateKey:
        description: Base58 encoding of the bytes that result from marshalling the
          private key using golang's implementation.
        type: string
      controller:
        description: See https://www.w3.org/TR/did-core/#did-controller
        type: string
      id:
        description: |-
          The `id` field is the unique identifier for this object. If set to a resolvable DID, the ssi-service will use
          the private key encoded in the `PrivateKeyBase58` field of this object to sign objects issued or authored by this
          DID; otherwise, it will only be used to identify this object.
        type: string
      type:
        allOf:
        - $ref: '#/definitions/crypto.KeyType'
        description: |-
          Identifies the cryptographic algorithm family used with the key.
          One of the following: "Ed25519", "X25519", "secp256k1", "P-224", "P-256", "P-384", "P-521", "RSA".
    required:
    - base58PrivateKey
    - controller
    - id
    - type
    type: object
  pkg_server_router.SubmitApplicationRequest:
    properties:
      applicationJwt:
        description: |-
          Contains the following properties:
          Application  manifestsdk.CredentialApplication `json:"credential_application" validate:"required"`
          Credentials  []interface{}                     `json:"vcs" validate:"required"`
        type: string
    required:
    - applicationJwt
    type: object
  pkg_server_router.SubmitApplicationResponse:
    properties:
      credential_response:
        $ref: '#/definitions/manifest.CredentialResponse'
      responseJwt:
        type: string
      verifiableCredentials:
        description: this is an any type to union Data Integrity and JWT style VCs
        items: {}
        type: array
    type: object
  pkg_server_router.UpdateCredentialStatusRequest:
    properties:
      revoked:
        description: |-
          The new revoked status of this credential. The status will be saved in the encodedList of the StatusList2021
          credential associated with this VC.
        type: boolean
      suspended:
        type: boolean
    type: object
  pkg_server_router.UpdateCredentialStatusResponse:
    properties:
      revoked:
        description: The updated status of this credential.
        type: boolean
      suspended:
        type: boolean
    type: object
  pkg_server_router.VerifyCredentialRequest:
    properties:
      credential:
        allOf:
        - $ref: '#/definitions/credential.VerifiableCredential'
        description: A credential secured via data integrity. Must have the "proof"
          property set.
      credentialJwt:
        description: A JWT that encodes a credential.
        type: string
    type: object
  pkg_server_router.VerifyCredentialResponse:
    properties:
      reason:
        description: The reason why this credential couldn't be verified.
        type: string
      verified:
        description: Whether the credential was verified.
        type: boolean
    type: object
  pkg_server_router.VerifySchemaRequest:
    properties:
      schemaJwt:
        type: string
    required:
    - schemaJwt
    type: object
  pkg_server_router.VerifySchemaResponse:
    properties:
      reason:
        type: string
      verified:
        type: boolean
    required:
    - verified
    type: object
  rendering.ColorResource:
    properties:
      color:
        description: 'a HEX string color value (e.g. #00000)'
        type: string
    type: object
  rendering.DataDisplay:
    properties:
      description:
        $ref: '#/definitions/rendering.DisplayMappingObject'
      properties:
        items:
          $ref: '#/definitions/rendering.LabeledDisplayMappingObject'
        type: array
      subtitle:
        $ref: '#/definitions/rendering.DisplayMappingObject'
      title:
        $ref: '#/definitions/rendering.DisplayMappingObject'
    type: object
  rendering.DisplayMappingObject:
    properties:
      fallback:
        type: string
      path:
        description: |-
          Ifa path is present it must be an array of JSON Path string expressions
          and the schema property must also be present.
        items:
          type: string
        type: array
      schema:
        $ref: '#/definitions/rendering.DisplayMappingSchema'
      text:
        description: If path is not present, the text value is required with no other
          properties
        type: string
    type: object
  rendering.DisplayMappingSchema:
    properties:
      format:
        allOf:
        - $ref: '#/definitions/rendering.SchemaFormat'
        description: Must be present if the value of the type property is "string"
      type:
        $ref: '#/definitions/rendering.SchemaType'
    required:
    - type
    type: object
  rendering.EntityStyleDescriptor:
    properties:
      background:
        $ref: '#/definitions/rendering.ColorResource'
      hero:
        $ref: '#/definitions/rendering.ImageResource'
      text:
        $ref: '#/definitions/rendering.ColorResource'
      thumbnail:
        $ref: '#/definitions/rendering.ImageResource'
    type: object
  rendering.ImageResource:
    properties:
      alt:
        description: Describes the alternate text for a logo image
        type: string
      uri:
        description: Must be a valid URI string to an image resource
        type: string
    required:
    - uri
    type: object
  rendering.LabeledDisplayMappingObject:
    properties:
      fallback:
        type: string
      label:
        type: string
      path:
        description: |-
          Ifa path is present it must be an array of JSON Path string expressions
          and the schema property must also be present.
        items:
          type: string
        type: array
      schema:
        $ref: '#/definitions/rendering.DisplayMappingSchema'
      text:
        description: If path is not present, the text value is required with no other
          properties
        type: string
    required:
    - label
    type: object
  rendering.SchemaFormat:
    enum:
    - date-time
    - time
    - date
    - email
    - idn-email
    - hostname
    - idn-hostname
    - ipv4
    - ipv6
    - uri
    - uri-reference
    - iri
    - iri-reference
    type: string
    x-enum-varnames:
    - DateTimeFormat
    - TimeFormat
    - DateFormat
    - EmailFormat
    - IDNEmailFormat
    - HostnameFormat
    - IDNHostnameFormat
    - IPV4Format
    - IPV6Format
    - URIFormat
    - URIReferenceFormat
    - IRIFormat
    - IRIReferenceFormat
  rendering.SchemaType:
    enum:
    - string
    - boolean
    - number
    - integer
    type: string
    x-enum-varnames:
    - StringType
    - BooleanType
    - NumberType
    - IntegerType
  resolution.DocumentMetadata:
    properties:
      canonicalId:
        type: string
      created:
        type: string
      deactivated:
        type: boolean
      equivalentId:
        type: string
      nextUpdate:
        type: string
      nextVersionId:
        type: string
      updated:
        type: string
      versionId:
        type: string
    type: object
  resolution.ResolutionError:
    properties:
      code:
        type: string
      invalidDid:
        type: boolean
      notFound:
        type: boolean
      representationNotSupported:
        type: boolean
    type: object
  resolution.ResolutionMetadata:
    properties:
      contentType:
        type: string
      error:
        $ref: '#/definitions/resolution.ResolutionError'
    type: object
  schema.JSONSchema:
    additionalProperties: {}
    type: object
  schema.VCJSONSchema:
    properties:
      author:
        type: string
      authored:
        type: string
      id:
        type: string
      name:
        type: string
      schema:
        $ref: '#/definitions/schema.JSONSchema'
      type:
        type: string
      version:
        type: string
    type: object
  time.Duration:
    enum:
    - -9223372036854775808
    - 9223372036854775807
    - 1
    - 1000
    - 1000000
    - 1000000000
    - 60000000000
    - 3600000000000
    type: integer
    x-enum-varnames:
    - minDuration
    - maxDuration
    - Nanosecond
    - Microsecond
    - Millisecond
    - Second
    - Minute
    - Hour
info:
  contact:
    email: tbd-developer@squareup.com
    name: TBD
    url: https://github.com/TBD54566975/ssi-service/issues
  description: https://github.com/TBD54566975/ssi-service
  license:
    name: Apache 2.0
    url: http://www.apache.org/licenses/LICENSE-2.0.html
  title: SSI Service API
paths:
  /health:
    get:
      consumes:
      - application/json
      description: Health is a simple handler that always responds with a 200 OK
      produces:
      - application/json
      responses:
        "200":
          description: OK
          schema:
            $ref: '#/definitions/pkg_server_router.GetHealthCheckResponse'
      summary: Health Check
      tags:
      - HealthCheck
  /readiness:
    get:
      consumes:
      - application/json
      description: |-
        Readiness runs a number of application specific checks to see if all the relied upon services are
        healthy.
      produces:
      - application/json
      responses:
        "200":
          description: OK
          schema:
            $ref: '#/definitions/pkg_server_router.GetReadinessResponse'
      summary: Readiness
      tags:
      - Readiness
  /v1/credentials:
    get:
      consumes:
      - application/json
      description: Checks for the presence of a query parameter and calls the associated
        filtered get method. Only one parameter is allowed to be specified.
      parameters:
      - description: The issuer id
        example: did:key:z6MkiTBz1ymuepAQ4HEHYSF1H8quG5GLVVQR3djdX3mDooWp
        in: query
        name: issuer
        type: string
      - description: The credentialSchema.id value to filter by
        in: query
        name: schema
        type: string
      - description: The credentialSubject.id value to filter by
        in: query
        name: subject
        type: string
      produces:
      - application/json
      responses:
        "200":
          description: OK
          schema:
            $ref: '#/definitions/pkg_server_router.GetCredentialsResponse'
        "400":
          description: Bad request
          schema:
            type: string
        "500":
          description: Internal server error
          schema:
            type: string
      summary: Get Credentials
      tags:
      - CredentialAPI
    put:
      consumes:
      - application/json
      description: Create a verifiable credential
      parameters:
      - description: request body
        in: body
        name: request
        required: true
        schema:
          $ref: '#/definitions/pkg_server_router.CreateCredentialRequest'
      produces:
      - application/json
      responses:
        "201":
          description: Created
          schema:
            $ref: '#/definitions/pkg_server_router.CreateCredentialResponse'
        "400":
          description: Bad request
          schema:
            type: string
        "500":
          description: Internal server error
          schema:
            type: string
      summary: Create Credential
      tags:
      - CredentialAPI
  /v1/credentials/{id}:
    delete:
      consumes:
      - application/json
      description: Delete credential by ID
      parameters:
      - description: ID
        in: path
        name: id
        required: true
        type: string
      produces:
      - application/json
      responses:
        "204":
          description: No Content
          schema:
            type: string
        "400":
          description: Bad request
          schema:
            type: string
        "500":
          description: Internal server error
          schema:
            type: string
      summary: Delete Credentials
      tags:
      - CredentialAPI
    get:
      consumes:
      - application/json
      description: Get credential by id
      parameters:
      - description: ID
        in: path
        name: id
        required: true
        type: string
      produces:
      - application/json
      responses:
        "200":
          description: OK
          schema:
            $ref: '#/definitions/pkg_server_router.GetCredentialResponse'
        "400":
          description: Bad request
          schema:
            type: string
        "500":
          description: Internal server error
          schema:
            type: string
      summary: Get Credential
      tags:
      - CredentialAPI
  /v1/credentials/{id}/status:
    get:
      consumes:
      - application/json
      description: Get credential status by id
      parameters:
      - description: ID
        in: path
        name: id
        required: true
        type: string
      produces:
      - application/json
      responses:
        "200":
          description: OK
          schema:
            $ref: '#/definitions/pkg_server_router.GetCredentialStatusResponse'
        "400":
          description: Bad request
          schema:
            type: string
        "500":
          description: Internal server error
          schema:
            type: string
      summary: Get Credential Status
      tags:
      - CredentialAPI
    put:
      consumes:
      - application/json
      description: Update a credential's status
      parameters:
      - description: request body
        in: body
        name: request
        required: true
        schema:
          $ref: '#/definitions/pkg_server_router.UpdateCredentialStatusRequest'
      produces:
      - application/json
      responses:
        "201":
          description: Created
          schema:
            $ref: '#/definitions/pkg_server_router.UpdateCredentialStatusResponse'
        "400":
          description: Bad request
          schema:
            type: string
        "500":
          description: Internal server error
          schema:
            type: string
      summary: Update Credential Status
      tags:
      - CredentialAPI
  /v1/credentials/status/{id}:
    get:
      consumes:
      - application/json
      description: Get credential status list by id.
      parameters:
      - description: ID
        in: path
        name: id
        required: true
        type: string
      produces:
      - application/json
      responses:
        "200":
          description: OK
          schema:
            $ref: '#/definitions/pkg_server_router.GetCredentialStatusListResponse'
        "400":
          description: Bad request
          schema:
            type: string
        "500":
          description: Internal server error
          schema:
            type: string
      summary: Get Credential Status List
      tags:
      - CredentialAPI
  /v1/credentials/verification:
    put:
      consumes:
      - application/json
      description: |-
        Verify a given credential by its id. The system does the following levels of verification:
        1. Makes sure the credential has a valid signature
        2. Makes sure the credential has is not expired
        3. Makes sure the credential complies with the VC Data Model
        4. If the credential has a schema, makes sure its data complies with the schema
      parameters:
      - description: request body
        in: body
        name: request
        required: true
        schema:
          $ref: '#/definitions/pkg_server_router.VerifyCredentialRequest'
      produces:
      - application/json
      responses:
        "200":
          description: OK
          schema:
            $ref: '#/definitions/pkg_server_router.VerifyCredentialResponse'
        "400":
          description: Bad request
          schema:
            type: string
        "500":
          description: Internal server error
          schema:
            type: string
      summary: Verify Credential
      tags:
      - CredentialAPI
  /v1/dids:
    get:
      consumes:
      - application/json
      description: Get supported DID method
      produces:
      - application/json
      responses:
        "200":
          description: OK
          schema:
            $ref: '#/definitions/pkg_server_router.GetDIDMethodsResponse'
      summary: Get DID Methods
      tags:
      - DecentralizedIdentityAPI
  /v1/dids/{method}:
    get:
      consumes:
      - application/json
      description: Get DIDs by method. Checks for an optional "deleted=true" query
        parameter, which exclusively returns DIDs that have been "Soft Deleted".
      parameters:
      - description: When true, returns soft-deleted DIDs. Otherwise, returns DIDs
          that have not been soft-deleted. Default is false.
        in: query
        name: deleted
        type: boolean
      - description: request body
        in: body
        name: request
        required: true
        schema:
          $ref: '#/definitions/pkg_server_router.GetDIDsRequest'
      produces:
      - application/json
      responses:
        "200":
          description: OK
          schema:
            $ref: '#/definitions/pkg_server_router.GetDIDsByMethodResponse'
        "400":
          description: Bad request
          schema:
            type: string
        "500":
          description: Internal server error
          schema:
            type: string
      summary: Get DIDs
      tags:
      - DecentralizedIdentityAPI
    put:
      consumes:
      - application/json
      description: |-
        Creates a fully custodial DID document with the given method. The document created is stored internally
        and can be retrieved using the GetOperation. Method dependent registration (for example, DID web
        registration) is left up to the clients of this API. The private key(s) created by the method are stored
        internally never leave the service boundary.
      parameters:
      - description: request body
        in: body
        name: request
        required: true
        schema:
          $ref: '#/definitions/pkg_server_router.CreateDIDByMethodRequest'
      - description: Method
        in: path
        name: method
        required: true
        type: string
      produces:
      - application/json
      responses:
        "201":
          description: Created
          schema:
            $ref: '#/definitions/pkg_server_router.CreateDIDByMethodResponse'
        "400":
          description: Bad request
          schema:
            type: string
        "500":
          description: Internal server error
          schema:
            type: string
      summary: Create DID Document
      tags:
      - DecentralizedIdentityAPI
  /v1/dids/{method}/{id}:
    delete:
      consumes:
      - application/json
      description: |-
        When this is called with the correct did method and id it will flip the softDelete flag to true for the db entry.
        A user can still get the did if they know the DID ID, and the did keys will still exist, but this did will not show up in the GetDIDsByMethod call
        This facilitates a clean SSI-Service Admin UI but not leave any hanging VCs with inaccessible hanging DIDs.
        Soft Deletes DID by method
      parameters:
      - description: Method
        in: path
        name: method
        required: true
        type: string
      - description: ID
        in: path
        name: id
        required: true
        type: string
      produces:
      - application/json
      responses:
        "204":
          description: No Content
          schema:
            type: string
        "400":
          description: Bad request
          schema:
            type: string
        "500":
          description: Internal server error
          schema:
            type: string
      summary: Soft Delete DID
      tags:
      - DecentralizedIdentityAPI
    get:
      consumes:
      - application/json
      description: Get DID by method
      parameters:
      - description: request body
        in: body
        name: request
        required: true
        schema:
          $ref: '#/definitions/pkg_server_router.CreateDIDByMethodRequest'
      - description: Method
        in: path
        name: method
        required: true
        type: string
      - description: ID
        in: path
        name: id
        required: true
        type: string
      produces:
      - application/json
      responses:
        "200":
          description: OK
          schema:
            $ref: '#/definitions/pkg_server_router.GetDIDByMethodResponse'
        "400":
          description: Bad request
          schema:
            type: string
      summary: Get DID
      tags:
      - DecentralizedIdentityAPI
  /v1/dids/resolver/{id}:
    get:
      consumes:
      - application/json
      description: Resolve a DID that may not be stored in this service
      parameters:
      - description: ID
        in: path
        name: id
        required: true
        type: string
      produces:
      - application/json
      responses:
        "200":
          description: OK
          schema:
            $ref: '#/definitions/pkg_server_router.ResolveDIDResponse'
        "400":
          description: Bad request
          schema:
            type: string
      summary: Resolve a DID
      tags:
      - DecentralizedIdentityAPI
  /v1/issuancetemplates:
    put:
      consumes:
      - application/json
      description: Create issuing template
      parameters:
      - description: request body
        in: body
        name: request
        required: true
        schema:
          $ref: '#/definitions/pkg_server_router.CreateIssuanceTemplateRequest'
      produces:
      - application/json
      responses:
        "201":
          description: Created
          schema:
            $ref: '#/definitions/github_com_tbd54566975_ssi-service_pkg_service_issuance.Template'
        "400":
          description: Bad request
          schema:
            type: string
        "500":
          description: Internal server error
          schema:
            type: string
      summary: Create issuing template
      tags:
      - IssuingAPI
  /v1/issuancetemplates/{id}:
    delete:
      consumes:
      - application/json
      description: Delete issuing template by ID
      parameters:
      - description: ID
        in: path
        name: id
        required: true
        type: string
      produces:
      - application/json
      responses:
        "204":
          description: No Content
          schema:
            type: string
        "400":
          description: Bad request
          schema:
            type: string
        "500":
          description: Internal server error
          schema:
            type: string
      summary: Delete issuing template
      tags:
      - IssuingAPI
    get:
      consumes:
      - application/json
      description: Get an issuing template by its id
      parameters:
      - description: ID
        in: path
        name: id
        required: true
        type: string
      produces:
      - application/json
      responses:
        "200":
          description: OK
          schema:
            $ref: '#/definitions/github_com_tbd54566975_ssi-service_pkg_service_issuance.Template'
        "400":
          description: Bad request
          schema:
            type: string
      summary: Get issuing template
      tags:
      - IssuingAPI
  /v1/keys:
    put:
      consumes:
      - application/json
      description: Stores a key to be used by the service
      parameters:
      - description: request body
        in: body
        name: request
        required: true
        schema:
          $ref: '#/definitions/pkg_server_router.StoreKeyRequest'
      produces:
      - application/json
      responses:
        "201":
          description: Created
        "400":
          description: Bad request
          schema:
            type: string
        "500":
          description: Internal server error
          schema:
            type: string
      summary: Store Key
      tags:
      - KeyStoreAPI
  /v1/keys/{id}:
    delete:
      consumes:
      - application/json
      description: 'Marks the stored key as being revoked, along with the timestamps
        of when it was revoked. NB: the key can still be used for signing. This will
        likely be addressed before v1 is released.'
      parameters:
      - description: ID of the key to revoke
        in: path
        name: id
        required: true
        type: string
      produces:
      - application/json
      responses:
        "200":
          description: OK
          schema:
            $ref: '#/definitions/pkg_server_router.RevokeKeyResponse'
        "400":
          description: Bad request
          schema:
            type: string
        "500":
          description: Internal server error
          schema:
            type: string
      summary: Revoke Key
      tags:
      - KeyStoreAPI
    get:
      consumes:
      - application/json
      description: Get details about a stored key
      parameters:
      - description: ID of the key to get
        in: path
        name: id
        required: true
        type: string
      produces:
      - application/json
      responses:
        "200":
          description: OK
          schema:
            $ref: '#/definitions/pkg_server_router.GetKeyDetailsResponse'
        "400":
          description: Bad request
          schema:
            type: string
      summary: Get Details For Key
      tags:
      - KeyStoreAPI
  /v1/manifests:
    get:
      consumes:
      - application/json
      description: Checks for the presence of a query parameter and calls the associated
        filtered get method
      parameters:
      - description: string issuer
        in: query
        name: issuer
        type: string
      - description: string schema
        in: query
        name: schema
        type: string
      - description: string subject
        in: query
        name: subject
        type: string
      produces:
      - application/json
      responses:
        "200":
          description: OK
          schema:
            $ref: '#/definitions/pkg_server_router.GetManifestsResponse'
        "400":
          description: Bad request
          schema:
            type: string
        "500":
          description: Internal server error
          schema:
            type: string
      summary: Get manifests
      tags:
      - ManifestAPI
    put:
      consumes:
      - application/json
      description: Create manifest
      parameters:
      - description: request body
        in: body
        name: request
        required: true
        schema:
          $ref: '#/definitions/pkg_server_router.CreateManifestRequest'
      produces:
      - application/json
      responses:
        "201":
          description: Created
          schema:
            $ref: '#/definitions/pkg_server_router.CreateManifestResponse'
        "400":
          description: Bad request
          schema:
            type: string
        "500":
          description: Internal server error
          schema:
            type: string
      summary: Create manifest
      tags:
      - ManifestAPI
  /v1/manifests/{id}:
    delete:
      consumes:
      - application/json
      description: Delete manifest by ID
      parameters:
      - description: ID
        in: path
        name: id
        required: true
        type: string
      produces:
      - application/json
      responses:
        "204":
          description: No Content
          schema:
            type: string
        "400":
          description: Bad request
          schema:
            type: string
        "500":
          description: Internal server error
          schema:
            type: string
      summary: Delete manifests
      tags:
      - ManifestAPI
    get:
      consumes:
      - application/json
      description: Get a credential manifest by its id
      parameters:
      - description: ID
        in: path
        name: id
        required: true
        type: string
      produces:
      - application/json
      responses:
        "200":
          description: OK
          schema:
            $ref: '#/definitions/pkg_server_router.GetManifestResponse'
        "400":
          description: Bad request
          schema:
            type: string
      summary: Get manifest
      tags:
      - ManifestAPI
  /v1/manifests/applications:
    get:
      consumes:
      - application/json
      description: Gets all the existing applications.
      produces:
      - application/json
      responses:
        "200":
          description: OK
          schema:
            $ref: '#/definitions/pkg_server_router.GetApplicationsResponse'
        "500":
          description: Internal server error
          schema:
            type: string
      summary: Get applications
      tags:
      - ApplicationAPI
    put:
      consumes:
      - application/json
      description: Submit a credential application in response to a credential manifest.
        The request body is expected to
      parameters:
      - description: request body
        in: body
        name: request
        required: true
        schema:
          $ref: '#/definitions/pkg_server_router.SubmitApplicationRequest'
      produces:
      - application/json
      responses:
        "201":
          description: Operation with a SubmitApplicationResponse type in the `result.response`
            field.
          schema:
            $ref: '#/definitions/pkg_server_router.Operation'
        "400":
          description: Bad request
          schema:
            type: string
        "500":
          description: Internal server error
          schema:
            type: string
      summary: Submit application
      tags:
      - ApplicationAPI
  /v1/manifests/applications/{id}:
    delete:
      consumes:
      - application/json
      description: Delete application by ID
      parameters:
      - description: ID
        in: path
        name: id
        required: true
        type: string
      produces:
      - application/json
      responses:
        "204":
          description: No Content
          schema:
            type: string
        "400":
          description: Bad request
          schema:
            type: string
        "500":
          description: Internal server error
          schema:
            type: string
      summary: Delete applications
      tags:
      - ApplicationAPI
    get:
      consumes:
      - application/json
      description: Get application by id
      parameters:
      - description: ID
        in: path
        name: id
        required: true
        type: string
      produces:
      - application/json
      responses:
        "200":
          description: OK
          schema:
            $ref: '#/definitions/pkg_server_router.GetApplicationResponse'
        "400":
          description: Bad request
          schema:
            type: string
      summary: Get application
      tags:
      - ApplicationAPI
  /v1/manifests/applications/{id}/review:
    put:
      consumes:
      - application/json
      description: Reviewing an application either fulfills or denies the credential.
      parameters:
      - description: request body
        in: body
        name: request
        required: true
        schema:
          $ref: '#/definitions/pkg_server_router.ReviewApplicationRequest'
      produces:
      - application/json
      responses:
        "201":
          description: Credential Response
          schema:
            $ref: '#/definitions/pkg_server_router.SubmitApplicationResponse'
        "400":
          description: Bad request
          schema:
            type: string
        "500":
          description: Internal server error
          schema:
            type: string
      summary: Reviews an application
      tags:
      - ApplicationAPI
  /v1/manifests/responses:
    get:
      consumes:
      - application/json
      description: Checks for the presence of a query parameter and calls the associated
        filtered get method
      produces:
      - application/json
      responses:
        "200":
          description: OK
          schema:
            $ref: '#/definitions/pkg_server_router.GetResponsesResponse'
        "500":
          description: Internal server error
          schema:
            type: string
      summary: Get responses
      tags:
      - ResponseAPI
  /v1/manifests/responses/{id}:
    delete:
      consumes:
      - application/json
      description: Delete response by ID
      parameters:
      - description: ID
        in: path
        name: id
        required: true
        type: string
      produces:
      - application/json
      responses:
        "200":
          description: OK
          schema:
            type: string
        "400":
          description: Bad request
          schema:
            type: string
        "500":
          description: Internal server error
          schema:
            type: string
      summary: Delete responses
      tags:
      - ResponseAPI
    get:
      consumes:
      - application/json
      description: Get response by id
      parameters:
      - description: ID
        in: path
        name: id
        required: true
        type: string
      produces:
      - application/json
      responses:
        "200":
          description: OK
          schema:
            $ref: '#/definitions/pkg_server_router.GetResponseResponse'
        "400":
          description: Bad request
          schema:
            type: string
        "500":
          description: Internal server error
          schema:
            type: string
      summary: Get response
      tags:
      - ResponseAPI
  /v1/operations:
    get:
      consumes:
      - application/json
      description: List operations according to the request
      parameters:
      - description: request body
        in: body
        name: request
        required: true
        schema:
          $ref: '#/definitions/pkg_server_router.GetOperationsRequest'
      produces:
      - application/json
      responses:
        "200":
          description: OK
          schema:
            $ref: '#/definitions/pkg_server_router.GetOperationsResponse'
        "400":
          description: Bad request
          schema:
            type: string
        "500":
          description: Internal server error
          schema:
            type: string
      summary: List operations
      tags:
      - OperationAPI
  /v1/operations/{id}:
    get:
      consumes:
      - application/json
      description: Get operation by its ID
      parameters:
      - description: ID
        in: path
        name: id
        required: true
        type: string
      produces:
      - application/json
      responses:
        "200":
          description: OK
          schema:
            $ref: '#/definitions/pkg_server_router.Operation'
        "400":
          description: Bad request
          schema:
            type: string
        "500":
          description: Internal server error
          schema:
            type: string
      summary: Get an operation
      tags:
      - OperationAPI
  /v1/operations/cancel/{id}:
    get:
      consumes:
      - application/json
      description: Cancels an ongoing operation, if possible.
      parameters:
      - description: ID
        in: path
        name: id
        required: true
        type: string
      produces:
      - application/json
      responses:
        "200":
          description: OK
          schema:
            $ref: '#/definitions/pkg_server_router.Operation'
        "400":
          description: Bad request
          schema:
            type: string
        "500":
          description: Internal server error
          schema:
            type: string
      summary: Cancel an ongoing operation
      tags:
      - OperationAPI
  /v1/presentation/definition:
    put:
      consumes:
      - application/json
      description: Create presentation definition
      parameters:
      - description: request body
        in: body
        name: request
        required: true
        schema:
          $ref: '#/definitions/pkg_server_router.CreatePresentationDefinitionRequest'
      produces:
      - application/json
      responses:
        "201":
          description: Created
          schema:
            $ref: '#/definitions/pkg_server_router.CreatePresentationDefinitionResponse'
        "400":
          description: Bad request
          schema:
            type: string
        "500":
          description: Internal server error
          schema:
            type: string
      summary: Create PresentationDefinition
      tags:
      - PresentationDefinitionAPI
  /v1/presentation/definition/{id}:
    delete:
      consumes:
      - application/json
      description: Delete a presentation definition by its ID
      parameters:
      - description: ID
        in: path
        name: id
        required: true
        type: string
      produces:
      - application/json
      responses:
        "204":
          description: No Content
          schema:
            type: string
        "400":
          description: Bad request
          schema:
            type: string
        "500":
          description: Internal server error
          schema:
            type: string
      summary: Delete PresentationDefinition
      tags:
      - PresentationDefinitionAPI
    get:
      consumes:
      - application/json
      description: Get a presentation definition by its ID
      parameters:
      - description: ID
        in: path
        name: id
        required: true
        type: string
      produces:
      - application/json
      responses:
        "200":
          description: OK
          schema:
            $ref: '#/definitions/pkg_server_router.GetPresentationDefinitionResponse'
        "400":
          description: Bad request
          schema:
            type: string
      summary: Get PresentationDefinition
      tags:
      - PresentationDefinitionAPI
  /v1/presentations/definitions:
    get:
      consumes:
      - application/json
      description: Lists all the existing presentation definitions
      parameters:
      - description: request body
        in: body
        name: request
        required: true
        schema:
          $ref: '#/definitions/pkg_server_router.ListDefinitionsRequest'
      produces:
      - application/json
      responses:
        "200":
          description: OK
          schema:
            $ref: '#/definitions/pkg_server_router.ListDefinitionsResponse'
        "400":
          description: Bad request
          schema:
            type: string
        "500":
          description: Internal server error
          schema:
            type: string
      summary: List Presentation Definitions
      tags:
      - PresentationDefinitionAPI
  /v1/presentations/submissions:
    get:
      consumes:
      - application/json
      description: List existing submissions according to a filtering query. The `filter`
        field follows the syntax described in https://google.aip.dev/160.
      parameters:
      - description: request body
        in: body
        name: request
        required: true
        schema:
          $ref: '#/definitions/pkg_server_router.ListSubmissionRequest'
      produces:
      - application/json
      responses:
        "200":
          description: OK
          schema:
            $ref: '#/definitions/pkg_server_router.ListSubmissionResponse'
        "400":
          description: Bad request
          schema:
            type: string
        "500":
          description: Internal server error
          schema:
            type: string
      summary: List Submissions
      tags:
      - PresentationSubmissionAPI
    put:
      consumes:
      - application/json
      description: Creates a submission in this server ready to be reviewed.
      parameters:
      - description: request body
        in: body
        name: request
        required: true
        schema:
          $ref: '#/definitions/pkg_server_router.CreateSubmissionRequest'
      produces:
      - application/json
      responses:
        "201":
          description: The type of response is Submission once the operation has finished.
          schema:
            $ref: '#/definitions/pkg_server_router.Operation'
        "400":
          description: Bad request
          schema:
            type: string
        "500":
          description: Internal server error
          schema:
            type: string
      summary: Create Submission
      tags:
      - PresentationSubmissionAPI
  /v1/presentations/submissions/{id}:
    get:
      consumes:
      - application/json
      description: Get a submission by its ID
      parameters:
      - description: ID
        in: path
        name: id
        required: true
        type: string
      produces:
      - application/json
      responses:
        "200":
          description: OK
          schema:
            $ref: '#/definitions/pkg_server_router.GetSubmissionResponse'
        "400":
          description: Bad request
          schema:
            type: string
      summary: Get Submission
      tags:
      - PresentationSubmissionAPI
  /v1/presentations/submissions/{id}/review:
    put:
      consumes:
      - application/json
      description: Reviews a pending submission. After this method is called, the
        operation with `id==presentations/submissions/{submission_id}` will be updated
        with the result of this invocation.
      parameters:
      - description: request body
        in: body
        name: request
        required: true
        schema:
          $ref: '#/definitions/pkg_server_router.ReviewSubmissionRequest'
      produces:
      - application/json
      responses:
        "200":
          description: OK
          schema:
            $ref: '#/definitions/pkg_server_router.ReviewSubmissionResponse'
        "400":
          description: Bad request
          schema:
            type: string
        "500":
          description: Internal server error
          schema:
            type: string
      summary: Review a pending submission
      tags:
      - PresentationSubmissionAPI
  /v1/schemas:
    get:
      consumes:
      - application/json
      description: Get schemas
      produces:
      - application/json
      responses:
        "200":
          description: OK
          schema:
            $ref: '#/definitions/pkg_server_router.GetSchemasResponse'
        "500":
          description: Internal server error
          schema:
            type: string
      summary: Get Schemas
      tags:
      - SchemaAPI
    put:
      consumes:
      - application/json
      description: Create schema
      parameters:
      - description: request body
        in: body
        name: request
        required: true
        schema:
          $ref: '#/definitions/pkg_server_router.CreateSchemaRequest'
      produces:
      - application/json
      responses:
        "201":
          description: Created
          schema:
            $ref: '#/definitions/pkg_server_router.CreateSchemaResponse'
        "400":
          description: Bad request
          schema:
            type: string
        "500":
          description: Internal server error
          schema:
            type: string
      summary: Create SchemaID
      tags:
      - SchemaAPI
  /v1/schemas/{id}:
    delete:
      consumes:
      - application/json
      description: Delete a schema by its ID
      parameters:
      - description: ID
        in: path
        name: id
        required: true
        type: string
      produces:
      - application/json
      responses:
        "204":
          description: No Content
          schema:
            type: string
        "400":
          description: Bad request
          schema:
            type: string
        "500":
          description: Internal server error
          schema:
            type: string
      summary: Delete SchemaID
      tags:
      - SchemaAPI
    get:
      consumes:
      - application/json
      description: Get a schema by its ID
      parameters:
      - description: ID
        in: path
        name: id
        required: true
        type: string
      produces:
      - application/json
      responses:
        "200":
          description: OK
          schema:
            $ref: '#/definitions/pkg_server_router.GetSchemaResponse'
        "400":
          description: Bad request
          schema:
            type: string
      summary: Get SchemaID
      tags:
      - SchemaAPI
  /v1/schemas/verification:
    put:
      consumes:
      - application/json
      description: Verify a given schema by its id
      parameters:
      - description: request body
        in: body
        name: request
        required: true
        schema:
          $ref: '#/definitions/pkg_server_router.VerifySchemaRequest'
      produces:
      - application/json
      responses:
        "200":
          description: OK
          schema:
            $ref: '#/definitions/pkg_server_router.VerifySchemaResponse'
        "400":
          description: Bad request
          schema:
            type: string
      summary: Verify SchemaID
      tags:
      - SchemaAPI
  /v1/webhooks:
    get:
      consumes:
      - application/json
      description: Get webhooks
      produces:
      - application/json
      responses:
        "200":
          description: OK
          schema:
            $ref: '#/definitions/pkg_server_router.GetWebhooksResponse'
        "500":
          description: Internal server error
          schema:
            type: string
      summary: Get Webhooks
      tags:
      - WebhookAPI
    put:
      consumes:
      - application/json
      description: Create webhook
      parameters:
      - description: request body
        in: body
        name: request
        required: true
        schema:
          $ref: '#/definitions/pkg_server_router.CreateWebhookRequest'
      produces:
      - application/json
      responses:
        "201":
          description: Created
          schema:
            $ref: '#/definitions/pkg_server_router.CreateWebhookResponse'
        "400":
          description: Bad request
          schema:
            type: string
        "500":
          description: Internal server error
          schema:
            type: string
      summary: Create Webhook
      tags:
      - WebhookAPI
  /v1/webhooks/{noun}/{verb}:
    get:
      consumes:
      - application/json
      description: Get a webhook by its ID
      parameters:
      - description: ID
        in: path
        name: id
        required: true
        type: string
      produces:
      - application/json
      responses:
        "200":
          description: OK
          schema:
            $ref: '#/definitions/pkg_server_router.GetWebhookResponse'
        "400":
          description: Bad request
          schema:
            type: string
      summary: Get Webhook
      tags:
      - WebhookAPI
  /v1/webhooks/{noun}/{verb}/{url}:
    delete:
      consumes:
      - application/json
      description: Delete a webhook by its ID
      parameters:
      - description: ID
        in: path
        name: id
        required: true
        type: string
      produces:
      - application/json
      responses:
        "204":
          description: No Content
          schema:
            type: string
        "400":
          description: Bad request
          schema:
            type: string
        "500":
          description: Internal server error
          schema:
            type: string
      summary: Delete Webhook
      tags:
      - WebhookAPI
  /v1/webhooks/nouns:
    get:
      consumes:
      - application/json
      description: Get supported nouns for webhook generation
      produces:
      - application/json
      responses:
        "200":
          description: OK
          schema:
            $ref: '#/definitions/github_com_tbd54566975_ssi-service_pkg_service_webhook.GetSupportedNounsResponse'
      summary: Get Supported Nouns
      tags:
      - WebhookAPI
  /v1/webhooks/verbs:
    get:
      consumes:
      - application/json
      description: Get supported verbs for webhook generation
      produces:
      - application/json
      responses:
        "200":
          description: OK
          schema:
            $ref: '#/definitions/github_com_tbd54566975_ssi-service_pkg_service_webhook.GetSupportedVerbsResponse'
      summary: Get Supported Verbs
      tags:
      - WebhookAPI
swagger: "2.0"<|MERGE_RESOLUTION|>--- conflicted
+++ resolved
@@ -158,43 +158,6 @@
     - Dilithium2Sig
     - Dilithium3Sig
     - Dilithium5Sig
-<<<<<<< HEAD
-  cryptosuite.LDKeyType:
-    enum:
-    - Bls12381G2Key2020
-    - JsonWebKey2020
-    - X25519KeyAgreementKey2020
-    - Ed25519VerificationKey2020
-    - X25519KeyAgreementKey2019
-    - Ed25519VerificationKey2018
-    - EcdsaSecp256k1VerificationKey2019
-    - Bls12381G2Key2020
-    - JsonWebKey2020
-    type: string
-    x-enum-varnames:
-    - BBSPlusSignatureSuiteType
-    - JWSSignatureSuiteType
-    - X25519KeyAgreementKey2020
-    - Ed25519VerificationKey2020
-    - X25519KeyAgreementKey2019
-    - Ed25519VerificationKey2018
-    - ECDSASECP256k1VerificationKey2019
-    - BLS12381G2Key2020
-    - JSONWebKey2020Type
-  cryptosuite.SignatureType:
-    enum:
-    - BbsBlsSignature2020
-    - JsonWebSignature2020
-    - JsonWebSignature2020
-    - BbsBlsSignatureProof2020
-    type: string
-    x-enum-varnames:
-    - BBSPlusSignature2020
-    - JSONWebSignature2020
-    - JWSSignatureSuiteProofAlgorithm
-    - BBSPlusSignatureProof2020
-=======
->>>>>>> 8a89baa7
   did.Document:
     properties:
       '@context': {}

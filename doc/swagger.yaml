definitions:
  credential.CredentialSchema:
    properties:
      id:
        type: string
      type:
        type: string
    required:
    - id
    - type
    type: object
  credential.CredentialSubject:
    additionalProperties: {}
    type: object
  credential.Prohibition:
    properties:
      action:
        items:
          type: string
        type: array
      assignee:
        type: string
      assigner:
        type: string
      target:
        type: string
    type: object
  credential.RefreshService:
    properties:
      id:
        type: string
      type:
        type: string
    required:
    - id
    - type
    type: object
  credential.TermsOfUse:
    properties:
      id:
        type: string
      profile:
        type: string
      prohibition:
        items:
          $ref: '#/definitions/credential.Prohibition'
        type: array
      type:
        type: string
    type: object
  credential.VerifiableCredential:
    properties:
      '@context':
        description: Either a string or set of strings
      credentialSchema:
        $ref: '#/definitions/credential.CredentialSchema'
      credentialStatus: {}
      credentialSubject:
        allOf:
        - $ref: '#/definitions/credential.CredentialSubject'
        description: This is where the subject's ID *may* be present
      evidence:
        items: {}
        type: array
      expirationDate:
        type: string
      id:
        type: string
      issuanceDate:
        description: https://www.w3.org/TR/xmlschema11-2/#dateTimes
        type: string
      issuer:
        description: either a URI or an object containing an `id` property.
      proof:
        description: |-
          For embedded proof support
          Proof is a digital signature over a credential https://www.w3.org/TR/2021/REC-vc-data-model-20211109/#proofs-signatures
      refreshService:
        $ref: '#/definitions/credential.RefreshService'
      termsOfUse:
        items:
          $ref: '#/definitions/credential.TermsOfUse'
        type: array
      type:
        description: Either a string or a set of strings https://www.w3.org/TR/2021/REC-vc-data-model-20211109/#types
    required:
    - '@context'
    - credentialSubject
    - issuanceDate
    - issuer
    - type
    type: object
  credential.VerifiablePresentation:
    properties:
      '@context':
        description: Either a string or set of strings
      holder:
        type: string
      id:
        type: string
      presentation_submission:
        description: an optional field as a part of https://identity.foundation/presentation-exchange/#embed-targets
      proof: {}
      type: {}
      verifiableCredential:
        description: Verifiable credential could be our object model, a JWT, or any
          other valid credential representation
        items: {}
        type: array
    required:
    - type
    type: object
  crypto.KeyType:
    enum:
    - Ed25519
    - X25519
    - secp256k1
    - secp256k1-ECDSA
    - P-224
    - P-256
    - P-384
    - P-521
    - RSA
    - Dilithium2
    - Dilithium3
    - Dilithium5
    type: string
    x-enum-varnames:
    - Ed25519
    - X25519
    - SECP256k1
    - SECP256k1ECDSA
    - P224
    - P256
    - P384
    - P521
    - RSA
    - Dilithium2
    - Dilithium3
    - Dilithium5
  crypto.SignatureAlgorithm:
    enum:
    - EdDSA
    - ES256K
    - ES256
    - ES384
    - PS256
    - Dilithium2
    - Dilithium3
    - Dilithium5
    type: string
    x-enum-varnames:
    - EdDSA
    - ES256K
    - ES256
    - ES384
    - PS256
    - Dilithium2Sig
    - Dilithium3Sig
    - Dilithium5Sig
  did.Document:
    properties:
      '@context': {}
      alsoKnownAs:
        type: string
      assertionMethod:
        items: {}
        type: array
      authentication:
        items: {}
        type: array
      capabilityDelegation:
        items: {}
        type: array
      capabilityInvocation:
        items: {}
        type: array
      controller:
        type: string
      id:
        description: |-
          As per https://www.w3.org/TR/did-core/#did-subject intermediate representations of DID Documents do not
          require an ID property. The provided test vectors demonstrate IRs. As such, the property is optional.
        type: string
      keyAgreement:
        items: {}
        type: array
      service:
        items:
          $ref: '#/definitions/github_com_TBD54566975_ssi-sdk_did.Service'
        type: array
      verificationMethod:
        items:
          $ref: '#/definitions/did.VerificationMethod'
        type: array
    type: object
  did.Method:
    enum:
    - key
    - peer
    - pkh
    - web
    - ion
    - jwk
    type: string
    x-enum-varnames:
    - KeyMethod
    - PeerMethod
    - PKHMethod
    - WebMethod
    - IONMethod
    - JWKMethod
  did.VerificationMethod:
    properties:
      blockchainAccountId:
        description: for PKH DIDs - https://github.com/w3c-ccg/did-pkh/blob/90b28ad3c18d63822a8aab3c752302aa64fc9382/did-pkh-method-draft.md
        type: string
      controller:
        type: string
      id:
        type: string
      publicKeyBase58:
        type: string
      publicKeyJwk:
        allOf:
        - $ref: '#/definitions/jwx.PublicKeyJWK'
        description: must conform to https://datatracker.ietf.org/doc/html/rfc7517
      publicKeyMultibase:
        description: https://datatracker.ietf.org/doc/html/draft-multiformats-multibase-03
        type: string
      type:
        type: string
    required:
    - controller
    - id
    - type
    type: object
  exchange.ClaimFormat:
    properties:
      jwt:
        $ref: '#/definitions/exchange.JWTType'
      jwt_vc:
        $ref: '#/definitions/exchange.JWTType'
      jwt_vp:
        $ref: '#/definitions/exchange.JWTType'
      ldp:
        $ref: '#/definitions/exchange.LDPType'
      ldp_vc:
        $ref: '#/definitions/exchange.LDPType'
      ldp_vp:
        $ref: '#/definitions/exchange.LDPType'
    type: object
  exchange.Constraints:
    properties:
      fields:
        items:
          $ref: '#/definitions/exchange.Field'
        type: array
      is_holder:
        items:
          $ref: '#/definitions/exchange.RelationalConstraint'
        type: array
      limit_disclosure:
        $ref: '#/definitions/exchange.Preference'
      same_subject:
        items:
          $ref: '#/definitions/exchange.RelationalConstraint'
        type: array
      statuses:
        allOf:
        - $ref: '#/definitions/exchange.CredentialStatus'
        description: https://identity.foundation/presentation-exchange/#credential-status-constraint-feature
      subject_is_issuer:
        allOf:
        - $ref: '#/definitions/exchange.Preference'
        description: https://identity.foundation/presentation-exchange/#relational-constraint-feature
    type: object
  exchange.CredentialStatus:
    properties:
      active:
        properties:
          directive:
            $ref: '#/definitions/exchange.Preference'
        type: object
      revoked:
        properties:
          directive:
            $ref: '#/definitions/exchange.Preference'
        type: object
      suspended:
        properties:
          directive:
            $ref: '#/definitions/exchange.Preference'
        type: object
    type: object
  exchange.Field:
    properties:
      filter:
        $ref: '#/definitions/exchange.Filter'
      id:
        type: string
      intent_to_retain:
        description: https://identity.foundation/presentation-exchange/spec/v2.0.0/#retention-feature
        type: boolean
      name:
        type: string
      optional:
        type: boolean
      path:
        items:
          type: string
        type: array
      predicate:
        allOf:
        - $ref: '#/definitions/exchange.Preference'
        description: |-
          If a predicate property is present, filter must be too
          https://identity.foundation/presentation-exchange/#predicate-feature
      purpose:
        type: string
    required:
    - path
    type: object
  exchange.Filter:
    properties:
      additionalProperties:
        type: boolean
      allOf: {}
      const: {}
      enum:
        items: {}
        type: array
      exclusiveMaximum: {}
      exclusiveMinimum: {}
      format:
        type: string
      maxLength:
        type: integer
      maximum: {}
      minLength:
        type: integer
      minimum: {}
      not: {}
      oneOf: {}
      pattern:
        type: string
      properties: {}
      required:
        items:
          type: string
        type: array
      type:
        type: string
    type: object
  exchange.InputDescriptor:
    properties:
      constraints:
        $ref: '#/definitions/exchange.Constraints'
      format:
        $ref: '#/definitions/exchange.ClaimFormat'
      group:
        description: Must match a grouping strings listed in the `from` values of
          a submission requirement rule
        items:
          type: string
        type: array
      id:
        description: Must be unique within the Presentation Definition
        type: string
      name:
        type: string
      purpose:
        description: Purpose for which claim's data is being requested
        type: string
    required:
    - constraints
    - id
    type: object
  exchange.JWTType:
    properties:
      alg:
        items:
          $ref: '#/definitions/crypto.SignatureAlgorithm'
        type: array
    required:
    - alg
    type: object
  exchange.LDPType:
    properties:
      proof_type:
        items:
          type: string
        type: array
    required:
    - proof_type
    type: object
  exchange.Preference:
    enum:
    - required
    - preferred
    - allowed
    - disallowed
    type: string
    x-enum-varnames:
    - Required
    - Preferred
    - Allowed
    - Disallowed
  exchange.PresentationDefinition:
    properties:
      format:
        $ref: '#/definitions/exchange.ClaimFormat'
      frame:
        description: https://identity.foundation/presentation-exchange/#json-ld-framing-feature
      id:
        type: string
      input_descriptors:
        items:
          $ref: '#/definitions/exchange.InputDescriptor'
        type: array
      name:
        type: string
      purpose:
        type: string
      submission_requirements:
        items:
          $ref: '#/definitions/exchange.SubmissionRequirement'
        type: array
    required:
    - id
    - input_descriptors
    type: object
  exchange.PresentationSubmission:
    properties:
      definition_id:
        type: string
      descriptor_map:
        items:
          $ref: '#/definitions/exchange.SubmissionDescriptor'
        type: array
      id:
        type: string
    required:
    - definition_id
    - descriptor_map
    - id
    type: object
  exchange.RelationalConstraint:
    properties:
      directive:
        $ref: '#/definitions/exchange.Preference'
      field_id:
        items:
          type: string
        type: array
    required:
    - directive
    - field_id
    type: object
  exchange.Selection:
    enum:
    - all
    - pick
    type: string
    x-enum-varnames:
    - All
    - Pick
  exchange.SubmissionDescriptor:
    properties:
      format:
        type: string
      id:
        description: Must match the `id` property of the corresponding input descriptor
        type: string
      path:
        type: string
      path_nested:
        $ref: '#/definitions/exchange.SubmissionDescriptor'
    required:
    - format
    - id
    - path
    type: object
  exchange.SubmissionRequirement:
    properties:
      count:
        minimum: 1
        type: integer
      from:
        type: string
      from_nested:
        items:
          $ref: '#/definitions/exchange.SubmissionRequirement'
        type: array
      max:
        type: integer
      min:
        type: integer
      name:
        type: string
      purpose:
        type: string
      rule:
        $ref: '#/definitions/exchange.Selection'
    required:
    - rule
    type: object
  github_com_TBD54566975_ssi-sdk_did.Service:
    properties:
      accept:
        items:
          type: string
        type: array
      id:
        type: string
      routingKeys:
        items:
          type: string
        type: array
      serviceEndpoint:
        description: |-
          A string, map, or set composed of one or more strings and/or maps
          All string values must be valid URIs
      type:
        type: string
    required:
    - id
    - serviceEndpoint
    - type
    type: object
  github_com_tbd54566975_ssi-service_internal_credential.Container:
    properties:
      credential:
        $ref: '#/definitions/credential.VerifiableCredential'
      credentialJWT:
        type: string
      id:
        description: Credential ID
        type: string
      issuerKID:
        type: string
      revoked:
        type: boolean
      suspended:
        type: boolean
    type: object
  github_com_tbd54566975_ssi-service_pkg_service_framework.Status:
    properties:
      message:
        description: When `status` is `not_ready`, then message contains explanation
          of why it's not ready.
        type: string
      status:
        allOf:
        - $ref: '#/definitions/github_com_tbd54566975_ssi-service_pkg_service_framework.StatusState'
        description: Either `ready` or `not_ready`.
    type: object
  github_com_tbd54566975_ssi-service_pkg_service_framework.StatusState:
    enum:
    - ready
    - not_ready
    type: string
    x-enum-varnames:
    - StatusReady
    - StatusNotReady
  github_com_tbd54566975_ssi-service_pkg_service_issuance.ClaimTemplates:
    additionalProperties: {}
    type: object
  github_com_tbd54566975_ssi-service_pkg_service_issuance.CredentialTemplate:
    properties:
      credentialInputDescriptor:
        description: |-
          Optional.
          When present, it's the ID of the input descriptor in the application. Corresponds to one of the
          PresentationDefinition.InputDescriptors[].ID in the credential manifest. When creating a credential, the base
          data will be populated from the provided submission that matches this ID.
          When absent, there will be no base data for the credentials created. Additionally, no JSON path strings in
          ClaimTemplates.Data will be resolved.
        type: string
      data:
        allOf:
        - $ref: '#/definitions/github_com_tbd54566975_ssi-service_pkg_service_issuance.ClaimTemplates'
        description: |-
          Data that will be used to determine credential claims.
          Values may be json path like strings, or any other JSON primitive. Each entry will be used to come up with a
          claim about the credentialSubject in the credential that will be issued.
      expiry:
        allOf:
        - $ref: '#/definitions/github_com_tbd54566975_ssi-service_pkg_service_issuance.TimeLike'
        description: Parameter to determine the expiry of the credential.
      id:
        description: ID corresponding to an OutputDescriptor.ID from the manifest.
        type: string
      revocable:
        description: Whether the credentials created should be revocable.
        type: boolean
      schema:
        description: ID of the CredentialSchema to be used for the issued credential.
        type: string
    type: object
<<<<<<< HEAD
  github_com_tbd54566975_ssi-service_pkg_service_issuing.Template:
=======
  github_com_tbd54566975_ssi-service_pkg_service_issuance.Template:
>>>>>>> 7a9346d1
    properties:
      credentialManifest:
        description: ID of the credential manifest that this template corresponds
          to.
        type: string
      credentials:
        description: Info required to create a credential from a credential application.
        items:
          $ref: '#/definitions/github_com_tbd54566975_ssi-service_pkg_service_issuance.CredentialTemplate'
        type: array
      id:
        description: ID of this template.
        type: string
      issuer:
        description: ID of the issuer that will be issuance the credentials.
        type: string
      issuerKid:
        description: ID of the key that will be used to sign the credentials.
        type: string
    required:
    - credentialManifest
    - issuer
    - issuerKid
    type: object
  github_com_tbd54566975_ssi-service_pkg_service_issuance.TimeLike:
    properties:
      duration:
        allOf:
        - $ref: '#/definitions/time.Duration'
        description: For a fixed offset from when it was issued.
      time:
        description: For fixed time in the future.
        type: string
    type: object
  github_com_tbd54566975_ssi-service_pkg_service_manifest_model.CredentialOverride:
    properties:
      data:
        additionalProperties: {}
        description: Data that will be used to determine credential claims.
        type: object
      expiry:
        description: Parameter to determine the expiry of the credential.
        type: string
      revocable:
        description: Whether the credentials created should be revocable.
        type: boolean
    type: object
  github_com_tbd54566975_ssi-service_pkg_service_presentation_model.Submission:
    properties:
      reason:
        description: The reason why the submission was approved or denied.
        type: string
      status:
        description: One of {`pending`, `approved`, `denied`, `cancelled`}.
        type: string
      verifiablePresentation:
        allOf:
        - $ref: '#/definitions/credential.VerifiablePresentation'
        description: The verifiable presentation containing the presentation_submission
          along with the credentials presented.
    required:
    - status
    type: object
  github_com_tbd54566975_ssi-service_pkg_service_webhook.GetSupportedNounsResponse:
    properties:
      nouns:
        items:
          $ref: '#/definitions/github_com_tbd54566975_ssi-service_pkg_service_webhook.Noun'
        type: array
    type: object
  github_com_tbd54566975_ssi-service_pkg_service_webhook.GetSupportedVerbsResponse:
    properties:
      verbs:
        items:
          $ref: '#/definitions/github_com_tbd54566975_ssi-service_pkg_service_webhook.Verb'
        type: array
    type: object
  github_com_tbd54566975_ssi-service_pkg_service_webhook.Noun:
    enum:
    - Credential
    - DID
    - Manifest
    - SchemaID
    - Presentation
    - Application
    - Submission
    type: string
    x-enum-varnames:
    - Credential
    - DID
    - Manifest
    - Schema
    - Presentation
    - Application
    - Submission
  github_com_tbd54566975_ssi-service_pkg_service_webhook.Verb:
    enum:
    - Create
    - Delete
    type: string
    x-enum-varnames:
    - Create
    - Delete
  github_com_tbd54566975_ssi-service_pkg_service_webhook.Webhook:
    properties:
      noun:
        $ref: '#/definitions/github_com_tbd54566975_ssi-service_pkg_service_webhook.Noun'
      urls:
        items:
          type: string
        type: array
      verb:
        $ref: '#/definitions/github_com_tbd54566975_ssi-service_pkg_service_webhook.Verb'
    required:
    - noun
    - urls
    - verb
    type: object
  jwx.PublicKeyJWK:
    properties:
      alg:
        type: string
      crv:
        type: string
      e:
        type: string
      key_ops:
        type: string
      kid:
        type: string
      kty:
        type: string
      "n":
        type: string
      use:
        type: string
      x:
        type: string
      "y":
        type: string
    required:
    - kty
    type: object
  manifest.CredentialApplication:
    properties:
      applicant:
        type: string
      format:
        $ref: '#/definitions/exchange.ClaimFormat'
      id:
        type: string
      manifest_id:
        type: string
      presentation_submission:
        allOf:
        - $ref: '#/definitions/exchange.PresentationSubmission'
        description: Must be present if the corresponding manifest contains a presentation_definition
      spec_version:
        type: string
    required:
    - format
    - id
    - manifest_id
    - spec_version
    type: object
  manifest.CredentialManifest:
    properties:
      description:
        type: string
      format:
        $ref: '#/definitions/exchange.ClaimFormat'
      id:
        type: string
      issuer:
        $ref: '#/definitions/manifest.Issuer'
      name:
        type: string
      output_descriptors:
        items:
          $ref: '#/definitions/manifest.OutputDescriptor'
        type: array
      presentation_definition:
        $ref: '#/definitions/exchange.PresentationDefinition'
      spec_version:
        type: string
    required:
    - id
    - issuer
    - output_descriptors
    - spec_version
    type: object
  manifest.CredentialResponse:
    properties:
      applicant:
        type: string
      application_id:
        type: string
      denial:
        properties:
          input_descriptors:
            items:
              type: string
            type: array
          reason:
            type: string
        required:
        - reason
        type: object
      fulfillment:
        properties:
          descriptor_map:
            items:
              $ref: '#/definitions/exchange.SubmissionDescriptor'
            type: array
        required:
        - descriptor_map
        type: object
      id:
        type: string
      manifest_id:
        type: string
      spec_version:
        type: string
    required:
    - id
    - manifest_id
    - spec_version
    type: object
  manifest.Issuer:
    properties:
      id:
        type: string
      name:
        type: string
      styles:
        allOf:
        - $ref: '#/definitions/rendering.EntityStyleDescriptor'
        description: |-
          an object or URI as defined by the DIF Entity Styles specification
          https://identity.foundation/wallet-rendering/#entity-styles
    required:
    - id
    type: object
  manifest.OutputDescriptor:
    properties:
      description:
        type: string
      display:
        allOf:
        - $ref: '#/definitions/rendering.DataDisplay'
        description: 'both below: an object or URI as defined by the DIF Entity Styles
          specification'
      id:
        description: Must be unique within a manifest
        type: string
      name:
        type: string
      schema:
        type: string
      styles:
        $ref: '#/definitions/rendering.EntityStyleDescriptor'
    required:
    - id
    - schema
    type: object
  pkg_server_router.CreateCredentialRequest:
    properties:
      '@context':
        description: A context is optional. If not present, we'll apply default, required
          context values.
        type: string
      data:
        additionalProperties:
          type: string
        description: Claims about the subject. The keys should be predicates (e.g.
          "alumniOf"), and the values can be any object.
        example:
          alumniOf: did_for_uni
        type: object
      expiry:
        description: Optional. Corresponds to `expirationDate` in https://www.w3.org/TR/vc-data-model/#expiration.
        example: "2020-01-01T19:23:24Z"
        type: string
      issuer:
        description: The issuer id.
        example: did:key:z6MkiTBz1ymuepAQ4HEHYSF1H8quG5GLVVQR3djdX3mDooWp
        type: string
      issuerKid:
        description: The KID used to sign the credential
        example: '#z6MkiTBz1ymuepAQ4HEHYSF1H8quG5GLVVQR3djdX3mDooWp'
        type: string
      revocable:
        description: |-
          Whether this credential can be revoked. When true, the created VC will have the "credentialStatus"
          property set.
        type: boolean
      schemaId:
        description: A schema ID is optional. If present, we'll attempt to look it
          up and validate the data against it.
        type: string
      subject:
        description: The subject id.
        example: did:key:z6MkiTBz1ymuepAQ4HEHYSF1H8quG5GLVVQR3djdX3mDooWp
        type: string
      suspendable:
        description: |-
          Whether this credential can be suspended. When true, the created VC will have the "credentialStatus"
          property set.
        type: boolean
    required:
    - data
    - issuer
    - issuerKid
    - subject
    type: object
  pkg_server_router.CreateCredentialResponse:
    properties:
      credential:
        allOf:
        - $ref: '#/definitions/credential.VerifiableCredential'
        description: A verifiable credential conformant to the media type `application/vc+ld+json`.
      credentialJwt:
        description: |-
          The same verifiable credential, but using the syntax defined for the media type `application/vc+jwt`. See
          https://w3c.github.io/vc-jwt/ for more details.
        type: string
    type: object
  pkg_server_router.CreateDIDByMethodRequest:
    properties:
      keyType:
        allOf:
        - $ref: '#/definitions/crypto.KeyType'
        description: |-
          Identifies the cryptographic algorithm family to use when generating this key.
          One of the following: "Ed25519", "X25519", "secp256k1", "P-224","P-256","P-384", "P-521", "RSA"
      options:
        description: Options for creating the DID. Implementation dependent on the
          method.
    required:
    - keyType
    type: object
  pkg_server_router.CreateDIDByMethodResponse:
    properties:
      did:
        $ref: '#/definitions/did.Document'
    type: object
  pkg_server_router.CreateIssuanceTemplateRequest:
    properties:
      credentialManifest:
        description: ID of the credential manifest that this template corresponds
          to.
        type: string
      credentials:
        description: Info required to create a credential from a credential application.
        items:
          $ref: '#/definitions/github_com_tbd54566975_ssi-service_pkg_service_issuance.CredentialTemplate'
        type: array
      id:
        description: ID of this template.
        type: string
      issuer:
        description: ID of the issuer that will be issuance the credentials.
        type: string
      issuerKid:
        description: ID of the key that will be used to sign the credentials.
        type: string
    required:
    - credentialManifest
    - issuer
    - issuerKid
    type: object
  pkg_server_router.CreateManifestRequest:
    properties:
      description:
        type: string
      format:
        $ref: '#/definitions/exchange.ClaimFormat'
      issuerDid:
        type: string
      issuerKid:
        type: string
      issuerName:
        type: string
      name:
        type: string
      outputDescriptors:
        items:
          $ref: '#/definitions/manifest.OutputDescriptor'
        type: array
      presentationDefinition:
        $ref: '#/definitions/exchange.PresentationDefinition'
    required:
    - format
    - issuerDid
    - issuerKid
    - outputDescriptors
    type: object
  pkg_server_router.CreateManifestResponse:
    properties:
      credential_manifest:
        $ref: '#/definitions/manifest.CredentialManifest'
      manifestJwt:
        type: string
    type: object
  pkg_server_router.CreatePresentationDefinitionRequest:
    properties:
      author:
        description: |-
          DID of the author of this presentation definition. The DID must have been previously created with the DID API,
          or the PrivateKey must have been added independently.
        type: string
      authorKid:
        description: |-
          The privateKey associated with the KID will be used to sign an envelope that contains
          the created presentation definition.
        type: string
      format:
        $ref: '#/definitions/exchange.ClaimFormat'
      inputDescriptors:
        items:
          $ref: '#/definitions/exchange.InputDescriptor'
        type: array
      name:
        type: string
      purpose:
        type: string
      submissionRequirements:
        items:
          $ref: '#/definitions/exchange.SubmissionRequirement'
        type: array
    required:
    - author
    - authorKid
    - inputDescriptors
    type: object
  pkg_server_router.CreatePresentationDefinitionResponse:
    properties:
      presentation_definition:
        $ref: '#/definitions/exchange.PresentationDefinition'
      presentationDefinitionJwt:
        description: |-
          Signed envelope that contains the PresentationDefinition created using the privateKey of the author of the
          definition.
        type: string
    type: object
  pkg_server_router.CreateSchemaRequest:
    properties:
      author:
        type: string
      authorKid:
        description: AuthorKID represents the KID of the author's private key to sign
          the schema. Required if sign is true.
        type: string
      name:
        type: string
      schema:
        $ref: '#/definitions/schema.JSONSchema'
      sign:
        description: |-
          Sign represents whether the schema should be signed by the author. Default is false.
          If sign is true, the schema will be signed by the author's private key with the specified KID
        type: boolean
    required:
    - author
    - name
    - schema
    type: object
  pkg_server_router.CreateSchemaResponse:
    properties:
      id:
        type: string
      schema:
        $ref: '#/definitions/schema.VCJSONSchema'
      schemaJwt:
        type: string
    type: object
  pkg_server_router.CreateSubmissionRequest:
    properties:
      submissionJwt:
        type: string
    required:
    - submissionJwt
    type: object
  pkg_server_router.CreateWebhookRequest:
    properties:
      noun:
        allOf:
        - $ref: '#/definitions/github_com_tbd54566975_ssi-service_pkg_service_webhook.Noun'
        description: 'The noun (entity) for the new webhook.eg: Credential'
      url:
        description: The URL to post the output of this request to Noun.Verb action
          to.
        type: string
      verb:
        allOf:
        - $ref: '#/definitions/github_com_tbd54566975_ssi-service_pkg_service_webhook.Verb'
        description: 'The verb for the new webhook.eg: Create'
    required:
    - noun
    - url
    - verb
    type: object
  pkg_server_router.CreateWebhookResponse:
    properties:
      webhook:
        $ref: '#/definitions/github_com_tbd54566975_ssi-service_pkg_service_webhook.Webhook'
    type: object
  pkg_server_router.GetApplicationResponse:
    properties:
      application:
        $ref: '#/definitions/manifest.CredentialApplication'
      id:
        type: string
    type: object
  pkg_server_router.GetApplicationsResponse:
    properties:
      applications:
        items:
          $ref: '#/definitions/manifest.CredentialApplication'
        type: array
    type: object
  pkg_server_router.GetCredentialResponse:
    properties:
      credential:
        $ref: '#/definitions/credential.VerifiableCredential'
      credentialJwt:
        type: string
      id:
        type: string
    type: object
  pkg_server_router.GetCredentialStatusListResponse:
    properties:
      credential:
        allOf:
        - $ref: '#/definitions/credential.VerifiableCredential'
        description: Credential where type includes "VerifiableCredential" and "StatusList2021".
      credentialJwt:
        description: The JWT signed with the associated issuer's private key.
        type: string
      id:
        type: string
    type: object
  pkg_server_router.GetCredentialStatusResponse:
    properties:
      revoked:
        description: Whether the credential has been revoked.
        type: boolean
      suspended:
        description: Whether the credential has been suspended.
        type: boolean
    type: object
  pkg_server_router.GetCredentialsResponse:
    properties:
      credentials:
        description: Array of credential containers.
        items:
          $ref: '#/definitions/github_com_tbd54566975_ssi-service_internal_credential.Container'
        type: array
    type: object
  pkg_server_router.GetDIDByMethodResponse:
    properties:
      did:
        $ref: '#/definitions/did.Document'
    type: object
  pkg_server_router.GetDIDMethodsResponse:
    properties:
      method:
        items:
          $ref: '#/definitions/did.Method'
        type: array
    type: object
  pkg_server_router.GetDIDsByMethodResponse:
    properties:
      dids:
        items:
          $ref: '#/definitions/did.Document'
        type: array
    type: object
  pkg_server_router.GetDIDsRequest:
    properties:
      filter:
        description: |-
          A standard filter expression conforming to https://google.aip.dev/160.
          Not implemented yet.
        type: string
    type: object
  pkg_server_router.GetHealthCheckResponse:
    properties:
      status:
        description: Status is always equal to `OK`.
        type: string
    type: object
  pkg_server_router.GetKeyDetailsResponse:
    properties:
      controller:
        type: string
      createdAt:
        type: string
      id:
        type: string
      type:
        $ref: '#/definitions/crypto.KeyType'
    type: object
  pkg_server_router.GetManifestResponse:
    properties:
      credential_manifest:
        $ref: '#/definitions/manifest.CredentialManifest'
      id:
        type: string
      manifestJwt:
        type: string
    type: object
  pkg_server_router.GetManifestsResponse:
    properties:
      manifests:
        items:
          $ref: '#/definitions/pkg_server_router.GetManifestResponse'
        type: array
    type: object
  pkg_server_router.GetOperationsRequest:
    properties:
      filter:
        description: |-
          A standard filter expression conforming to https://google.aip.dev/160.
          For example: `done = true`.
        type: string
      parent:
        description: 'The name of the parent''s resource. For example: "/presentation/submissions".'
        type: string
    type: object
  pkg_server_router.GetOperationsResponse:
    properties:
      operations:
        items:
          $ref: '#/definitions/pkg_server_router.Operation'
        type: array
    type: object
  pkg_server_router.GetPresentationDefinitionResponse:
    properties:
      presentation_definition:
        $ref: '#/definitions/exchange.PresentationDefinition'
      presentationDefinitionJWT:
        description: |-
          Signed envelope that contains the PresentationDefinition created using the privateKey of the author of the
          definition.
        type: string
    type: object
  pkg_server_router.GetReadinessResponse:
    properties:
      serviceStatuses:
        additionalProperties:
          $ref: '#/definitions/github_com_tbd54566975_ssi-service_pkg_service_framework.Status'
        description: A map from the name of the service ot the status of that current
          service.
        type: object
      status:
        allOf:
        - $ref: '#/definitions/github_com_tbd54566975_ssi-service_pkg_service_framework.Status'
        description: Overall status of the ssi service.
    type: object
  pkg_server_router.GetResponseResponse:
    properties:
      credential_response:
        $ref: '#/definitions/manifest.CredentialResponse'
      responseJwt:
        type: string
      verifiableCredentials:
        description: this is an interface type to union Data Integrity and JWT style
          VCs
    type: object
  pkg_server_router.GetResponsesResponse:
    properties:
      responses:
        items:
          $ref: '#/definitions/manifest.CredentialResponse'
        type: array
    type: object
  pkg_server_router.GetSchemaResponse:
    properties:
      schema:
        $ref: '#/definitions/schema.VCJSONSchema'
      schemaJwt:
        type: string
    type: object
  pkg_server_router.GetSchemasResponse:
    properties:
      schemas:
        items:
          $ref: '#/definitions/pkg_server_router.GetSchemaResponse'
        type: array
    type: object
  pkg_server_router.GetSubmissionResponse:
    properties:
      reason:
        description: The reason why the submission was approved or denied.
        type: string
      status:
        description: One of {`pending`, `approved`, `denied`, `cancelled`}.
        type: string
      verifiablePresentation:
        allOf:
        - $ref: '#/definitions/credential.VerifiablePresentation'
        description: The verifiable presentation containing the presentation_submission
          along with the credentials presented.
    required:
    - status
    type: object
  pkg_server_router.GetWebhookResponse:
    properties:
      webhook:
        $ref: '#/definitions/github_com_tbd54566975_ssi-service_pkg_service_webhook.Webhook'
    type: object
  pkg_server_router.GetWebhooksResponse:
    properties:
      webhooks:
        items:
          $ref: '#/definitions/pkg_server_router.GetWebhookResponse'
        type: array
    type: object
  pkg_server_router.ListDefinitionsRequest:
    type: object
  pkg_server_router.ListDefinitionsResponse:
    properties:
      definitions:
        items:
          $ref: '#/definitions/exchange.PresentationDefinition'
        type: array
    type: object
  pkg_server_router.ListIssuanceTemplatesResponse:
    properties:
      issuanceTemplates:
        items:
<<<<<<< HEAD
          $ref: '#/definitions/github_com_tbd54566975_ssi-service_pkg_service_issuing.Template'
=======
          $ref: '#/definitions/github_com_tbd54566975_ssi-service_pkg_service_issuance.Template'
>>>>>>> 7a9346d1
        type: array
    type: object
  pkg_server_router.ListSubmissionRequest:
    properties:
      filter:
        description: |-
          A standard filter expression conforming to https://google.aip.dev/160.
          For example: `status = "done"`.
        type: string
    type: object
  pkg_server_router.ListSubmissionResponse:
    properties:
      submissions:
        items:
          $ref: '#/definitions/github_com_tbd54566975_ssi-service_pkg_service_presentation_model.Submission'
        type: array
    type: object
  pkg_server_router.Operation:
    properties:
      done:
        description: Whether this operation has finished.
        type: boolean
      id:
        description: The name of the resource related to this operation. E.g. "presentations/submissions/<uuid>"
        type: string
      result:
        allOf:
        - $ref: '#/definitions/pkg_server_router.OperationResult'
        description: Populated if Done == true.
    required:
    - done
    - id
    type: object
  pkg_server_router.OperationResult:
    properties:
      error:
        description: Populated when there was an error with the operation.
        type: string
      response:
        description: Populated iff Error == "". The type should be specified in the
          calling APIs documentation.
    type: object
  pkg_server_router.ResolveDIDResponse:
    properties:
      didDocument:
        $ref: '#/definitions/did.Document'
      didDocumentMetadata:
        $ref: '#/definitions/resolution.DocumentMetadata'
      didResolutionMetadata:
        $ref: '#/definitions/resolution.ResolutionMetadata'
    type: object
  pkg_server_router.ReviewApplicationRequest:
    properties:
      approved:
        type: boolean
      credentialOverrides:
        additionalProperties:
          $ref: '#/definitions/github_com_tbd54566975_ssi-service_pkg_service_manifest_model.CredentialOverride'
        description: |-
          Overrides to apply to the credentials that will be created. Keys are the ID that corresponds to an
          OutputDescriptor.ID from the manifest.
        type: object
      reason:
        type: string
    type: object
  pkg_server_router.ReviewSubmissionRequest:
    properties:
      approved:
        type: boolean
      reason:
        type: string
    required:
    - approved
    type: object
  pkg_server_router.ReviewSubmissionResponse:
    properties:
      reason:
        description: The reason why the submission was approved or denied.
        type: string
      status:
        description: One of {`pending`, `approved`, `denied`, `cancelled`}.
        type: string
      verifiablePresentation:
        allOf:
        - $ref: '#/definitions/credential.VerifiablePresentation'
        description: The verifiable presentation containing the presentation_submission
          along with the credentials presented.
    required:
    - status
    type: object
  pkg_server_router.RevokeKeyResponse:
    properties:
      id:
        type: string
    type: object
  pkg_server_router.StoreKeyRequest:
    properties:
      base58PrivateKey:
        description: Base58 encoding of the bytes that result from marshalling the
          private key using golang's implementation.
        type: string
      controller:
        description: See https://www.w3.org/TR/did-core/#did-controller
        type: string
      id:
        description: |-
          The `id` field is the unique identifier for this object. If set to a resolvable DID, the ssi-service will use
          the private key encoded in the `PrivateKeyBase58` field of this object to sign objects issued or authored by this
          DID; otherwise, it will only be used to identify this object.
        type: string
      type:
        allOf:
        - $ref: '#/definitions/crypto.KeyType'
        description: |-
          Identifies the cryptographic algorithm family used with the key.
          One of the following: "Ed25519", "X25519", "secp256k1", "P-224", "P-256", "P-384", "P-521", "RSA".
    required:
    - base58PrivateKey
    - controller
    - id
    - type
    type: object
  pkg_server_router.SubmitApplicationRequest:
    properties:
      applicationJwt:
        description: |-
          Contains the following properties:
          Application  manifestsdk.CredentialApplication `json:"credential_application" validate:"required"`
          Credentials  []interface{}                     `json:"vcs" validate:"required"`
        type: string
    required:
    - applicationJwt
    type: object
  pkg_server_router.SubmitApplicationResponse:
    properties:
      credential_response:
        $ref: '#/definitions/manifest.CredentialResponse'
      responseJwt:
        type: string
      verifiableCredentials:
        description: this is an any type to union Data Integrity and JWT style VCs
        items: {}
        type: array
    type: object
  pkg_server_router.UpdateCredentialStatusRequest:
    properties:
      revoked:
        description: |-
          The new revoked status of this credential. The status will be saved in the encodedList of the StatusList2021
          credential associated with this VC.
        type: boolean
      suspended:
        type: boolean
    type: object
  pkg_server_router.UpdateCredentialStatusResponse:
    properties:
      revoked:
        description: The updated status of this credential.
        type: boolean
      suspended:
        type: boolean
    type: object
  pkg_server_router.VerifyCredentialRequest:
    properties:
      credential:
        allOf:
        - $ref: '#/definitions/credential.VerifiableCredential'
        description: A credential secured via data integrity. Must have the "proof"
          property set.
      credentialJwt:
        description: A JWT that encodes a credential.
        type: string
    type: object
  pkg_server_router.VerifyCredentialResponse:
    properties:
      reason:
        description: The reason why this credential couldn't be verified.
        type: string
      verified:
        description: Whether the credential was verified.
        type: boolean
    type: object
  pkg_server_router.VerifySchemaRequest:
    properties:
      schemaJwt:
        type: string
    required:
    - schemaJwt
    type: object
  pkg_server_router.VerifySchemaResponse:
    properties:
      reason:
        type: string
      verified:
        type: boolean
    required:
    - verified
    type: object
  rendering.ColorResource:
    properties:
      color:
        description: 'a HEX string color value (e.g. #00000)'
        type: string
    type: object
  rendering.DataDisplay:
    properties:
      description:
        $ref: '#/definitions/rendering.DisplayMappingObject'
      properties:
        items:
          $ref: '#/definitions/rendering.LabeledDisplayMappingObject'
        type: array
      subtitle:
        $ref: '#/definitions/rendering.DisplayMappingObject'
      title:
        $ref: '#/definitions/rendering.DisplayMappingObject'
    type: object
  rendering.DisplayMappingObject:
    properties:
      fallback:
        type: string
      path:
        description: |-
          Ifa path is present it must be an array of JSON Path string expressions
          and the schema property must also be present.
        items:
          type: string
        type: array
      schema:
        $ref: '#/definitions/rendering.DisplayMappingSchema'
      text:
        description: If path is not present, the text value is required with no other
          properties
        type: string
    type: object
  rendering.DisplayMappingSchema:
    properties:
      format:
        allOf:
        - $ref: '#/definitions/rendering.SchemaFormat'
        description: Must be present if the value of the type property is "string"
      type:
        $ref: '#/definitions/rendering.SchemaType'
    required:
    - type
    type: object
  rendering.EntityStyleDescriptor:
    properties:
      background:
        $ref: '#/definitions/rendering.ColorResource'
      hero:
        $ref: '#/definitions/rendering.ImageResource'
      text:
        $ref: '#/definitions/rendering.ColorResource'
      thumbnail:
        $ref: '#/definitions/rendering.ImageResource'
    type: object
  rendering.ImageResource:
    properties:
      alt:
        description: Describes the alternate text for a logo image
        type: string
      uri:
        description: Must be a valid URI string to an image resource
        type: string
    required:
    - uri
    type: object
  rendering.LabeledDisplayMappingObject:
    properties:
      fallback:
        type: string
      label:
        type: string
      path:
        description: |-
          Ifa path is present it must be an array of JSON Path string expressions
          and the schema property must also be present.
        items:
          type: string
        type: array
      schema:
        $ref: '#/definitions/rendering.DisplayMappingSchema'
      text:
        description: If path is not present, the text value is required with no other
          properties
        type: string
    required:
    - label
    type: object
  rendering.SchemaFormat:
    enum:
    - date-time
    - time
    - date
    - email
    - idn-email
    - hostname
    - idn-hostname
    - ipv4
    - ipv6
    - uri
    - uri-reference
    - iri
    - iri-reference
    type: string
    x-enum-varnames:
    - DateTimeFormat
    - TimeFormat
    - DateFormat
    - EmailFormat
    - IDNEmailFormat
    - HostnameFormat
    - IDNHostnameFormat
    - IPV4Format
    - IPV6Format
    - URIFormat
    - URIReferenceFormat
    - IRIFormat
    - IRIReferenceFormat
  rendering.SchemaType:
    enum:
    - string
    - boolean
    - number
    - integer
    type: string
    x-enum-varnames:
    - StringType
    - BooleanType
    - NumberType
    - IntegerType
  resolution.DocumentMetadata:
    properties:
      canonicalId:
        type: string
      created:
        type: string
      deactivated:
        type: boolean
      equivalentId:
        type: string
      nextUpdate:
        type: string
      nextVersionId:
        type: string
      updated:
        type: string
      versionId:
        type: string
    type: object
  resolution.ResolutionError:
    properties:
      code:
        type: string
      invalidDid:
        type: boolean
      notFound:
        type: boolean
      representationNotSupported:
        type: boolean
    type: object
  resolution.ResolutionMetadata:
    properties:
      contentType:
        type: string
      error:
        $ref: '#/definitions/resolution.ResolutionError'
    type: object
  schema.JSONSchema:
    additionalProperties: {}
    type: object
  schema.VCJSONSchema:
    properties:
      author:
        type: string
      authored:
        type: string
      id:
        type: string
      name:
        type: string
      schema:
        $ref: '#/definitions/schema.JSONSchema'
      type:
        type: string
      version:
        type: string
    type: object
  time.Duration:
    enum:
    - -9223372036854775808
    - 9223372036854775807
    - 1
    - 1000
    - 1000000
    - 1000000000
    - 60000000000
    - 3600000000000
    type: integer
    x-enum-varnames:
    - minDuration
    - maxDuration
    - Nanosecond
    - Microsecond
    - Millisecond
    - Second
    - Minute
    - Hour
info:
  contact:
    email: tbd-developer@squareup.com
    name: TBD
    url: https://github.com/TBD54566975/ssi-service/issues
  description: https://github.com/TBD54566975/ssi-service
  license:
    name: Apache 2.0
    url: http://www.apache.org/licenses/LICENSE-2.0.html
  title: SSI Service API
paths:
  /health:
    get:
      consumes:
      - application/json
      description: Health is a simple handler that always responds with a 200 OK
      produces:
      - application/json
      responses:
        "200":
          description: OK
          schema:
            $ref: '#/definitions/pkg_server_router.GetHealthCheckResponse'
      summary: Health Check
      tags:
      - HealthCheck
  /readiness:
    get:
      consumes:
      - application/json
      description: |-
        Readiness runs a number of application specific checks to see if all the relied upon services are
        healthy.
      produces:
      - application/json
      responses:
        "200":
          description: OK
          schema:
            $ref: '#/definitions/pkg_server_router.GetReadinessResponse'
      summary: Readiness
      tags:
      - Readiness
  /v1/credentials:
    get:
      consumes:
      - application/json
      description: Checks for the presence of a query parameter and calls the associated
        filtered get method. Only one parameter is allowed to be specified.
      parameters:
      - description: The issuer id
        example: did:key:z6MkiTBz1ymuepAQ4HEHYSF1H8quG5GLVVQR3djdX3mDooWp
        in: query
        name: issuer
        type: string
      - description: The credentialSchema.id value to filter by
        in: query
        name: schema
        type: string
      - description: The credentialSubject.id value to filter by
        in: query
        name: subject
        type: string
      produces:
      - application/json
      responses:
        "200":
          description: OK
          schema:
            $ref: '#/definitions/pkg_server_router.GetCredentialsResponse'
        "400":
          description: Bad request
          schema:
            type: string
        "500":
          description: Internal server error
          schema:
            type: string
      summary: Get Credentials
      tags:
      - CredentialAPI
    put:
      consumes:
      - application/json
      description: Create a verifiable credential
      parameters:
      - description: request body
        in: body
        name: request
        required: true
        schema:
          $ref: '#/definitions/pkg_server_router.CreateCredentialRequest'
      produces:
      - application/json
      responses:
        "201":
          description: Created
          schema:
            $ref: '#/definitions/pkg_server_router.CreateCredentialResponse'
        "400":
          description: Bad request
          schema:
            type: string
        "500":
          description: Internal server error
          schema:
            type: string
      summary: Create Credential
      tags:
      - CredentialAPI
  /v1/credentials/{id}:
    delete:
      consumes:
      - application/json
      description: Delete credential by ID
      parameters:
      - description: ID
        in: path
        name: id
        required: true
        type: string
      produces:
      - application/json
      responses:
        "204":
          description: No Content
          schema:
            type: string
        "400":
          description: Bad request
          schema:
            type: string
        "500":
          description: Internal server error
          schema:
            type: string
      summary: Delete Credentials
      tags:
      - CredentialAPI
    get:
      consumes:
      - application/json
      description: Get credential by id
      parameters:
      - description: ID
        in: path
        name: id
        required: true
        type: string
      produces:
      - application/json
      responses:
        "200":
          description: OK
          schema:
            $ref: '#/definitions/pkg_server_router.GetCredentialResponse'
        "400":
          description: Bad request
          schema:
            type: string
        "500":
          description: Internal server error
          schema:
            type: string
      summary: Get Credential
      tags:
      - CredentialAPI
  /v1/credentials/{id}/status:
    get:
      consumes:
      - application/json
      description: Get credential status by id
      parameters:
      - description: ID
        in: path
        name: id
        required: true
        type: string
      produces:
      - application/json
      responses:
        "200":
          description: OK
          schema:
            $ref: '#/definitions/pkg_server_router.GetCredentialStatusResponse'
        "400":
          description: Bad request
          schema:
            type: string
        "500":
          description: Internal server error
          schema:
            type: string
      summary: Get Credential Status
      tags:
      - CredentialAPI
    put:
      consumes:
      - application/json
      description: Update a credential's status
      parameters:
      - description: request body
        in: body
        name: request
        required: true
        schema:
          $ref: '#/definitions/pkg_server_router.UpdateCredentialStatusRequest'
      produces:
      - application/json
      responses:
        "201":
          description: Created
          schema:
            $ref: '#/definitions/pkg_server_router.UpdateCredentialStatusResponse'
        "400":
          description: Bad request
          schema:
            type: string
        "500":
          description: Internal server error
          schema:
            type: string
      summary: Update Credential Status
      tags:
      - CredentialAPI
  /v1/credentials/status/{id}:
    get:
      consumes:
      - application/json
      description: Get credential status list by id.
      parameters:
      - description: ID
        in: path
        name: id
        required: true
        type: string
      produces:
      - application/json
      responses:
        "200":
          description: OK
          schema:
            $ref: '#/definitions/pkg_server_router.GetCredentialStatusListResponse'
        "400":
          description: Bad request
          schema:
            type: string
        "500":
          description: Internal server error
          schema:
            type: string
      summary: Get Credential Status List
      tags:
      - CredentialAPI
  /v1/credentials/verification:
    put:
      consumes:
      - application/json
      description: |-
        Verify a given credential by its id. The system does the following levels of verification:
        1. Makes sure the credential has a valid signature
        2. Makes sure the credential has is not expired
        3. Makes sure the credential complies with the VC Data Model
        4. If the credential has a schema, makes sure its data complies with the schema
      parameters:
      - description: request body
        in: body
        name: request
        required: true
        schema:
          $ref: '#/definitions/pkg_server_router.VerifyCredentialRequest'
      produces:
      - application/json
      responses:
        "200":
          description: OK
          schema:
            $ref: '#/definitions/pkg_server_router.VerifyCredentialResponse'
        "400":
          description: Bad request
          schema:
            type: string
        "500":
          description: Internal server error
          schema:
            type: string
      summary: Verify Credential
      tags:
      - CredentialAPI
  /v1/dids:
    get:
      consumes:
      - application/json
      description: Get supported DID method
      produces:
      - application/json
      responses:
        "200":
          description: OK
          schema:
            $ref: '#/definitions/pkg_server_router.GetDIDMethodsResponse'
      summary: Get DID Methods
      tags:
      - DecentralizedIdentityAPI
  /v1/dids/{method}:
    get:
      consumes:
      - application/json
      description: Get DIDs by method. Checks for an optional "deleted=true" query
        parameter, which exclusively returns DIDs that have been "Soft Deleted".
      parameters:
      - description: When true, returns soft-deleted DIDs. Otherwise, returns DIDs
          that have not been soft-deleted. Default is false.
        in: query
        name: deleted
        type: boolean
      - description: request body
        in: body
        name: request
        required: true
        schema:
          $ref: '#/definitions/pkg_server_router.GetDIDsRequest'
      produces:
      - application/json
      responses:
        "200":
          description: OK
          schema:
            $ref: '#/definitions/pkg_server_router.GetDIDsByMethodResponse'
        "400":
          description: Bad request
          schema:
            type: string
        "500":
          description: Internal server error
          schema:
            type: string
      summary: Get DIDs
      tags:
      - DecentralizedIdentityAPI
    put:
      consumes:
      - application/json
      description: |-
        Creates a fully custodial DID document with the given method. The document created is stored internally
        and can be retrieved using the GetOperation. Method dependent registration (for example, DID web
        registration) is left up to the clients of this API. The private key(s) created by the method are stored
        internally never leave the service boundary.
      parameters:
      - description: request body
        in: body
        name: request
        required: true
        schema:
          $ref: '#/definitions/pkg_server_router.CreateDIDByMethodRequest'
      - description: Method
        in: path
        name: method
        required: true
        type: string
      produces:
      - application/json
      responses:
        "201":
          description: Created
          schema:
            $ref: '#/definitions/pkg_server_router.CreateDIDByMethodResponse'
        "400":
          description: Bad request
          schema:
            type: string
        "500":
          description: Internal server error
          schema:
            type: string
      summary: Create DID Document
      tags:
      - DecentralizedIdentityAPI
  /v1/dids/{method}/{id}:
    delete:
      consumes:
      - application/json
      description: |-
        When this is called with the correct did method and id it will flip the softDelete flag to true for the db entry.
        A user can still get the did if they know the DID ID, and the did keys will still exist, but this did will not show up in the GetDIDsByMethod call
        This facilitates a clean SSI-Service Admin UI but not leave any hanging VCs with inaccessible hanging DIDs.
        Soft Deletes DID by method
      parameters:
      - description: Method
        in: path
        name: method
        required: true
        type: string
      - description: ID
        in: path
        name: id
        required: true
        type: string
      produces:
      - application/json
      responses:
        "204":
          description: No Content
          schema:
            type: string
        "400":
          description: Bad request
          schema:
            type: string
        "500":
          description: Internal server error
          schema:
            type: string
      summary: Soft Delete DID
      tags:
      - DecentralizedIdentityAPI
    get:
      consumes:
      - application/json
      description: Get DID by method
      parameters:
      - description: request body
        in: body
        name: request
        required: true
        schema:
          $ref: '#/definitions/pkg_server_router.CreateDIDByMethodRequest'
      - description: Method
        in: path
        name: method
        required: true
        type: string
      - description: ID
        in: path
        name: id
        required: true
        type: string
      produces:
      - application/json
      responses:
        "200":
          description: OK
          schema:
            $ref: '#/definitions/pkg_server_router.GetDIDByMethodResponse'
        "400":
          description: Bad request
          schema:
            type: string
      summary: Get DID
      tags:
      - DecentralizedIdentityAPI
  /v1/dids/resolver/{id}:
    get:
      consumes:
      - application/json
      description: Resolve a DID that may not be stored in this service
      parameters:
      - description: ID
        in: path
        name: id
        required: true
        type: string
      produces:
      - application/json
      responses:
        "200":
          description: OK
          schema:
            $ref: '#/definitions/pkg_server_router.ResolveDIDResponse'
        "400":
          description: Bad request
          schema:
            type: string
      summary: Resolve a DID
      tags:
      - DecentralizedIdentityAPI
  /v1/issuancetemplates:
    put:
      consumes:
      - application/json
      description: Create issuance template
      parameters:
      - description: request body
        in: body
        name: request
        required: true
        schema:
          $ref: '#/definitions/pkg_server_router.CreateIssuanceTemplateRequest'
      produces:
      - application/json
      responses:
        "201":
          description: Created
          schema:
<<<<<<< HEAD
            $ref: '#/definitions/github_com_tbd54566975_ssi-service_pkg_service_issuing.Template'
=======
            $ref: '#/definitions/github_com_tbd54566975_ssi-service_pkg_service_issuance.Template'
>>>>>>> 7a9346d1
        "400":
          description: Bad request
          schema:
            type: string
        "500":
          description: Internal server error
          schema:
            type: string
      summary: Create issuance template
      tags:
      - IssuanceAPI
  /v1/issuancetemplates/{id}:
    delete:
      consumes:
      - application/json
      description: Delete issuance template by ID
      parameters:
      - description: ID
        in: path
        name: id
        required: true
        type: string
      produces:
      - application/json
      responses:
        "204":
          description: No Content
          schema:
            type: string
        "400":
          description: Bad request
          schema:
            type: string
        "500":
          description: Internal server error
          schema:
            type: string
      summary: Delete issuance template
      tags:
      - IssuanceAPI
    get:
      consumes:
      - application/json
      description: Get an issuance template by its id
      parameters:
      - description: ID
        in: path
        name: id
        required: true
        type: string
      produces:
      - application/json
      responses:
        "200":
          description: OK
          schema:
<<<<<<< HEAD
            $ref: '#/definitions/github_com_tbd54566975_ssi-service_pkg_service_issuing.Template'
=======
            $ref: '#/definitions/github_com_tbd54566975_ssi-service_pkg_service_issuance.Template'
>>>>>>> 7a9346d1
        "400":
          description: Bad request
          schema:
            type: string
      summary: Get issuance template
      tags:
      - IssuanceAPI
  /v1/keys:
    put:
      consumes:
      - application/json
      description: Stores a key to be used by the service
      parameters:
      - description: request body
        in: body
        name: request
        required: true
        schema:
          $ref: '#/definitions/pkg_server_router.StoreKeyRequest'
      produces:
      - application/json
      responses:
        "201":
          description: Created
        "400":
          description: Bad request
          schema:
            type: string
        "500":
          description: Internal server error
          schema:
            type: string
      summary: Store Key
      tags:
      - KeyStoreAPI
  /v1/keys/{id}:
    delete:
      consumes:
      - application/json
      description: 'Marks the stored key as being revoked, along with the timestamps
        of when it was revoked. NB: the key can still be used for signing. This will
        likely be addressed before v1 is released.'
      parameters:
      - description: ID of the key to revoke
        in: path
        name: id
        required: true
        type: string
      produces:
      - application/json
      responses:
        "200":
          description: OK
          schema:
            $ref: '#/definitions/pkg_server_router.RevokeKeyResponse'
        "400":
          description: Bad request
          schema:
            type: string
        "500":
          description: Internal server error
          schema:
            type: string
      summary: Revoke Key
      tags:
      - KeyStoreAPI
    get:
      consumes:
      - application/json
      description: Get details about a stored key
      parameters:
      - description: ID of the key to get
        in: path
        name: id
        required: true
        type: string
      produces:
      - application/json
      responses:
        "200":
          description: OK
          schema:
            $ref: '#/definitions/pkg_server_router.GetKeyDetailsResponse'
        "400":
          description: Bad request
          schema:
            type: string
      summary: Get Details For Key
      tags:
      - KeyStoreAPI
  /v1/manifests:
    get:
      consumes:
      - application/json
      description: Checks for the presence of a query parameter and calls the associated
        filtered get method
      parameters:
      - description: string issuer
        in: query
        name: issuer
        type: string
      - description: string schema
        in: query
        name: schema
        type: string
      - description: string subject
        in: query
        name: subject
        type: string
      produces:
      - application/json
      responses:
        "200":
          description: OK
          schema:
            $ref: '#/definitions/pkg_server_router.GetManifestsResponse'
        "400":
          description: Bad request
          schema:
            type: string
        "500":
          description: Internal server error
          schema:
            type: string
      summary: Get manifests
      tags:
      - ManifestAPI
    put:
      consumes:
      - application/json
      description: Create manifest
      parameters:
      - description: request body
        in: body
        name: request
        required: true
        schema:
          $ref: '#/definitions/pkg_server_router.CreateManifestRequest'
      produces:
      - application/json
      responses:
        "201":
          description: Created
          schema:
            $ref: '#/definitions/pkg_server_router.CreateManifestResponse'
        "400":
          description: Bad request
          schema:
            type: string
        "500":
          description: Internal server error
          schema:
            type: string
      summary: Create manifest
      tags:
      - ManifestAPI
  /v1/manifests/{id}:
    delete:
      consumes:
      - application/json
      description: Delete manifest by ID
      parameters:
      - description: ID
        in: path
        name: id
        required: true
        type: string
      produces:
      - application/json
      responses:
        "204":
          description: No Content
          schema:
            type: string
        "400":
          description: Bad request
          schema:
            type: string
        "500":
          description: Internal server error
          schema:
            type: string
      summary: Delete manifests
      tags:
      - ManifestAPI
    get:
      consumes:
      - application/json
      description: Get a credential manifest by its id
      parameters:
      - description: ID
        in: path
        name: id
        required: true
        type: string
      produces:
      - application/json
      responses:
        "200":
          description: OK
          schema:
            $ref: '#/definitions/pkg_server_router.GetManifestResponse'
        "400":
          description: Bad request
          schema:
            type: string
      summary: Get manifest
      tags:
      - ManifestAPI
  /v1/manifests/applications:
    get:
      consumes:
      - application/json
      description: Gets all the existing applications.
      produces:
      - application/json
      responses:
        "200":
          description: OK
          schema:
            $ref: '#/definitions/pkg_server_router.GetApplicationsResponse'
        "500":
          description: Internal server error
          schema:
            type: string
      summary: Get applications
      tags:
      - ApplicationAPI
    put:
      consumes:
      - application/json
      description: Submit a credential application in response to a credential manifest.
        The request body is expected to
      parameters:
      - description: request body
        in: body
        name: request
        required: true
        schema:
          $ref: '#/definitions/pkg_server_router.SubmitApplicationRequest'
      produces:
      - application/json
      responses:
        "201":
          description: Operation with a SubmitApplicationResponse type in the `result.response`
            field.
          schema:
            $ref: '#/definitions/pkg_server_router.Operation'
        "400":
          description: Bad request
          schema:
            type: string
        "500":
          description: Internal server error
          schema:
            type: string
      summary: Submit application
      tags:
      - ApplicationAPI
  /v1/manifests/applications/{id}:
    delete:
      consumes:
      - application/json
      description: Delete application by ID
      parameters:
      - description: ID
        in: path
        name: id
        required: true
        type: string
      produces:
      - application/json
      responses:
        "204":
          description: No Content
          schema:
            type: string
        "400":
          description: Bad request
          schema:
            type: string
        "500":
          description: Internal server error
          schema:
            type: string
      summary: Delete applications
      tags:
      - ApplicationAPI
    get:
      consumes:
      - application/json
      description: Get application by id
      parameters:
      - description: ID
        in: path
        name: id
        required: true
        type: string
      produces:
      - application/json
      responses:
        "200":
          description: OK
          schema:
            $ref: '#/definitions/pkg_server_router.GetApplicationResponse'
        "400":
          description: Bad request
          schema:
            type: string
      summary: Get application
      tags:
      - ApplicationAPI
  /v1/manifests/applications/{id}/review:
    put:
      consumes:
      - application/json
      description: Reviewing an application either fulfills or denies the credential.
      parameters:
      - description: request body
        in: body
        name: request
        required: true
        schema:
          $ref: '#/definitions/pkg_server_router.ReviewApplicationRequest'
      produces:
      - application/json
      responses:
        "201":
          description: Credential Response
          schema:
            $ref: '#/definitions/pkg_server_router.SubmitApplicationResponse'
        "400":
          description: Bad request
          schema:
            type: string
        "500":
          description: Internal server error
          schema:
            type: string
      summary: Reviews an application
      tags:
      - ApplicationAPI
  /v1/manifests/responses:
    get:
      consumes:
      - application/json
      description: Checks for the presence of a query parameter and calls the associated
        filtered get method
      produces:
      - application/json
      responses:
        "200":
          description: OK
          schema:
            $ref: '#/definitions/pkg_server_router.GetResponsesResponse'
        "500":
          description: Internal server error
          schema:
            type: string
      summary: Get responses
      tags:
      - ResponseAPI
  /v1/manifests/responses/{id}:
    delete:
      consumes:
      - application/json
      description: Delete response by ID
      parameters:
      - description: ID
        in: path
        name: id
        required: true
        type: string
      produces:
      - application/json
      responses:
        "200":
          description: OK
          schema:
            type: string
        "400":
          description: Bad request
          schema:
            type: string
        "500":
          description: Internal server error
          schema:
            type: string
      summary: Delete responses
      tags:
      - ResponseAPI
    get:
      consumes:
      - application/json
      description: Get response by id
      parameters:
      - description: ID
        in: path
        name: id
        required: true
        type: string
      produces:
      - application/json
      responses:
        "200":
          description: OK
          schema:
            $ref: '#/definitions/pkg_server_router.GetResponseResponse'
        "400":
          description: Bad request
          schema:
            type: string
        "500":
          description: Internal server error
          schema:
            type: string
      summary: Get response
      tags:
      - ResponseAPI
  /v1/operations:
    get:
      consumes:
      - application/json
      description: List operations according to the request
      parameters:
      - description: request body
        in: body
        name: request
        required: true
        schema:
          $ref: '#/definitions/pkg_server_router.GetOperationsRequest'
      produces:
      - application/json
      responses:
        "200":
          description: OK
          schema:
            $ref: '#/definitions/pkg_server_router.GetOperationsResponse'
        "400":
          description: Bad request
          schema:
            type: string
        "500":
          description: Internal server error
          schema:
            type: string
      summary: List operations
      tags:
      - OperationAPI
  /v1/operations/{id}:
    get:
      consumes:
      - application/json
      description: Get operation by its ID
      parameters:
      - description: ID
        in: path
        name: id
        required: true
        type: string
      produces:
      - application/json
      responses:
        "200":
          description: OK
          schema:
            $ref: '#/definitions/pkg_server_router.Operation'
        "400":
          description: Bad request
          schema:
            type: string
        "500":
          description: Internal server error
          schema:
            type: string
      summary: Get an operation
      tags:
      - OperationAPI
  /v1/operations/cancel/{id}:
    get:
      consumes:
      - application/json
      description: Cancels an ongoing operation, if possible.
      parameters:
      - description: ID
        in: path
        name: id
        required: true
        type: string
      produces:
      - application/json
      responses:
        "200":
          description: OK
          schema:
            $ref: '#/definitions/pkg_server_router.Operation'
        "400":
          description: Bad request
          schema:
            type: string
        "500":
          description: Internal server error
          schema:
            type: string
      summary: Cancel an ongoing operation
      tags:
      - OperationAPI
  /v1/presentation/definition:
    put:
      consumes:
      - application/json
      description: Create presentation definition
      parameters:
      - description: request body
        in: body
        name: request
        required: true
        schema:
          $ref: '#/definitions/pkg_server_router.CreatePresentationDefinitionRequest'
      produces:
      - application/json
      responses:
        "201":
          description: Created
          schema:
            $ref: '#/definitions/pkg_server_router.CreatePresentationDefinitionResponse'
        "400":
          description: Bad request
          schema:
            type: string
        "500":
          description: Internal server error
          schema:
            type: string
      summary: Create PresentationDefinition
      tags:
      - PresentationDefinitionAPI
  /v1/presentation/definition/{id}:
    delete:
      consumes:
      - application/json
      description: Delete a presentation definition by its ID
      parameters:
      - description: ID
        in: path
        name: id
        required: true
        type: string
      produces:
      - application/json
      responses:
        "204":
          description: No Content
          schema:
            type: string
        "400":
          description: Bad request
          schema:
            type: string
        "500":
          description: Internal server error
          schema:
            type: string
      summary: Delete PresentationDefinition
      tags:
      - PresentationDefinitionAPI
    get:
      consumes:
      - application/json
      description: Get a presentation definition by its ID
      parameters:
      - description: ID
        in: path
        name: id
        required: true
        type: string
      produces:
      - application/json
      responses:
        "200":
          description: OK
          schema:
            $ref: '#/definitions/pkg_server_router.GetPresentationDefinitionResponse'
        "400":
          description: Bad request
          schema:
            type: string
      summary: Get PresentationDefinition
      tags:
      - PresentationDefinitionAPI
  /v1/presentations/definitions:
    get:
      consumes:
      - application/json
      description: Lists all the existing presentation definitions
      parameters:
      - description: request body
        in: body
        name: request
        required: true
        schema:
          $ref: '#/definitions/pkg_server_router.ListDefinitionsRequest'
      produces:
      - application/json
      responses:
        "200":
          description: OK
          schema:
            $ref: '#/definitions/pkg_server_router.ListDefinitionsResponse'
        "400":
          description: Bad request
          schema:
            type: string
        "500":
          description: Internal server error
          schema:
            type: string
      summary: List Presentation Definitions
      tags:
      - PresentationDefinitionAPI
  /v1/presentations/submissions:
    get:
      consumes:
      - application/json
      description: List existing submissions according to a filtering query. The `filter`
        field follows the syntax described in https://google.aip.dev/160.
      parameters:
      - description: request body
        in: body
        name: request
        required: true
        schema:
          $ref: '#/definitions/pkg_server_router.ListSubmissionRequest'
      produces:
      - application/json
      responses:
        "200":
          description: OK
          schema:
            $ref: '#/definitions/pkg_server_router.ListSubmissionResponse'
        "400":
          description: Bad request
          schema:
            type: string
        "500":
          description: Internal server error
          schema:
            type: string
      summary: List Submissions
      tags:
      - PresentationSubmissionAPI
    put:
      consumes:
      - application/json
      description: Creates a submission in this server ready to be reviewed.
      parameters:
      - description: request body
        in: body
        name: request
        required: true
        schema:
          $ref: '#/definitions/pkg_server_router.CreateSubmissionRequest'
      produces:
      - application/json
      responses:
        "201":
          description: The type of response is Submission once the operation has finished.
          schema:
            $ref: '#/definitions/pkg_server_router.Operation'
        "400":
          description: Bad request
          schema:
            type: string
        "500":
          description: Internal server error
          schema:
            type: string
      summary: Create Submission
      tags:
      - PresentationSubmissionAPI
  /v1/presentations/submissions/{id}:
    get:
      consumes:
      - application/json
      description: Get a submission by its ID
      parameters:
      - description: ID
        in: path
        name: id
        required: true
        type: string
      produces:
      - application/json
      responses:
        "200":
          description: OK
          schema:
            $ref: '#/definitions/pkg_server_router.GetSubmissionResponse'
        "400":
          description: Bad request
          schema:
            type: string
      summary: Get Submission
      tags:
      - PresentationSubmissionAPI
  /v1/presentations/submissions/{id}/review:
    put:
      consumes:
      - application/json
      description: Reviews a pending submission. After this method is called, the
        operation with `id==presentations/submissions/{submission_id}` will be updated
        with the result of this invocation.
      parameters:
      - description: request body
        in: body
        name: request
        required: true
        schema:
          $ref: '#/definitions/pkg_server_router.ReviewSubmissionRequest'
      produces:
      - application/json
      responses:
        "200":
          description: OK
          schema:
            $ref: '#/definitions/pkg_server_router.ReviewSubmissionResponse'
        "400":
          description: Bad request
          schema:
            type: string
        "500":
          description: Internal server error
          schema:
            type: string
      summary: Review a pending submission
      tags:
      - PresentationSubmissionAPI
  /v1/schemas:
    get:
      consumes:
      - application/json
      description: Get schemas
      produces:
      - application/json
      responses:
        "200":
          description: OK
          schema:
            $ref: '#/definitions/pkg_server_router.GetSchemasResponse'
        "500":
          description: Internal server error
          schema:
            type: string
      summary: Get Schemas
      tags:
      - SchemaAPI
    put:
      consumes:
      - application/json
      description: Create schema
      parameters:
      - description: request body
        in: body
        name: request
        required: true
        schema:
          $ref: '#/definitions/pkg_server_router.CreateSchemaRequest'
      produces:
      - application/json
      responses:
        "201":
          description: Created
          schema:
            $ref: '#/definitions/pkg_server_router.CreateSchemaResponse'
        "400":
          description: Bad request
          schema:
            type: string
        "500":
          description: Internal server error
          schema:
            type: string
      summary: Create SchemaID
      tags:
      - SchemaAPI
  /v1/schemas/{id}:
    delete:
      consumes:
      - application/json
      description: Delete a schema by its ID
      parameters:
      - description: ID
        in: path
        name: id
        required: true
        type: string
      produces:
      - application/json
      responses:
        "204":
          description: No Content
          schema:
            type: string
        "400":
          description: Bad request
          schema:
            type: string
        "500":
          description: Internal server error
          schema:
            type: string
      summary: Delete SchemaID
      tags:
      - SchemaAPI
    get:
      consumes:
      - application/json
      description: Get a schema by its ID
      parameters:
      - description: ID
        in: path
        name: id
        required: true
        type: string
      produces:
      - application/json
      responses:
        "200":
          description: OK
          schema:
            $ref: '#/definitions/pkg_server_router.GetSchemaResponse'
        "400":
          description: Bad request
          schema:
            type: string
      summary: Get SchemaID
      tags:
      - SchemaAPI
  /v1/schemas/verification:
    put:
      consumes:
      - application/json
      description: Verify a given schema by its id
      parameters:
      - description: request body
        in: body
        name: request
        required: true
        schema:
          $ref: '#/definitions/pkg_server_router.VerifySchemaRequest'
      produces:
      - application/json
      responses:
        "200":
          description: OK
          schema:
            $ref: '#/definitions/pkg_server_router.VerifySchemaResponse'
        "400":
          description: Bad request
          schema:
            type: string
      summary: Verify SchemaID
      tags:
      - SchemaAPI
  /v1/webhooks:
    get:
      consumes:
      - application/json
      description: Get webhooks
      produces:
      - application/json
      responses:
        "200":
          description: OK
          schema:
            $ref: '#/definitions/pkg_server_router.GetWebhooksResponse'
        "500":
          description: Internal server error
          schema:
            type: string
      summary: Get Webhooks
      tags:
      - WebhookAPI
    put:
      consumes:
      - application/json
      description: Create webhook
      parameters:
      - description: request body
        in: body
        name: request
        required: true
        schema:
          $ref: '#/definitions/pkg_server_router.CreateWebhookRequest'
      produces:
      - application/json
      responses:
        "201":
          description: Created
          schema:
            $ref: '#/definitions/pkg_server_router.CreateWebhookResponse'
        "400":
          description: Bad request
          schema:
            type: string
        "500":
          description: Internal server error
          schema:
            type: string
      summary: Create Webhook
      tags:
      - WebhookAPI
  /v1/webhooks/{noun}/{verb}:
    get:
      consumes:
      - application/json
      description: Get a webhook by its ID
      parameters:
      - description: ID
        in: path
        name: id
        required: true
        type: string
      produces:
      - application/json
      responses:
        "200":
          description: OK
          schema:
            $ref: '#/definitions/pkg_server_router.GetWebhookResponse'
        "400":
          description: Bad request
          schema:
            type: string
      summary: Get Webhook
      tags:
      - WebhookAPI
  /v1/webhooks/{noun}/{verb}/{url}:
    delete:
      consumes:
      - application/json
      description: Delete a webhook by its ID
      parameters:
      - description: ID
        in: path
        name: id
        required: true
        type: string
      produces:
      - application/json
      responses:
        "204":
          description: No Content
          schema:
            type: string
        "400":
          description: Bad request
          schema:
            type: string
        "500":
          description: Internal server error
          schema:
            type: string
      summary: Delete Webhook
      tags:
      - WebhookAPI
  /v1/webhooks/nouns:
    get:
      consumes:
      - application/json
      description: Get supported nouns for webhook generation
      produces:
      - application/json
      responses:
        "200":
          description: OK
          schema:
            $ref: '#/definitions/github_com_tbd54566975_ssi-service_pkg_service_webhook.GetSupportedNounsResponse'
      summary: Get Supported Nouns
      tags:
      - WebhookAPI
  /v1/webhooks/verbs:
    get:
      consumes:
      - application/json
      description: Get supported verbs for webhook generation
      produces:
      - application/json
      responses:
        "200":
          description: OK
          schema:
            $ref: '#/definitions/github_com_tbd54566975_ssi-service_pkg_service_webhook.GetSupportedVerbsResponse'
      summary: Get Supported Verbs
      tags:
      - WebhookAPI
swagger: "2.0"<|MERGE_RESOLUTION|>--- conflicted
+++ resolved
@@ -598,11 +598,7 @@
         description: ID of the CredentialSchema to be used for the issued credential.
         type: string
     type: object
-<<<<<<< HEAD
-  github_com_tbd54566975_ssi-service_pkg_service_issuing.Template:
-=======
   github_com_tbd54566975_ssi-service_pkg_service_issuance.Template:
->>>>>>> 7a9346d1
     properties:
       credentialManifest:
         description: ID of the credential manifest that this template corresponds
@@ -1296,19 +1292,8 @@
     type: object
   pkg_server_router.GetSubmissionResponse:
     properties:
-      reason:
-        description: The reason why the submission was approved or denied.
-        type: string
-      status:
-        description: One of {`pending`, `approved`, `denied`, `cancelled`}.
-        type: string
-      verifiablePresentation:
-        allOf:
-        - $ref: '#/definitions/credential.VerifiablePresentation'
-        description: The verifiable presentation containing the presentation_submission
-          along with the credentials presented.
-    required:
-    - status
+      submission:
+        $ref: '#/definitions/github_com_tbd54566975_ssi-service_pkg_service_presentation_model.Submission'
     type: object
   pkg_server_router.GetWebhookResponse:
     properties:
@@ -1335,11 +1320,7 @@
     properties:
       issuanceTemplates:
         items:
-<<<<<<< HEAD
-          $ref: '#/definitions/github_com_tbd54566975_ssi-service_pkg_service_issuing.Template'
-=======
           $ref: '#/definitions/github_com_tbd54566975_ssi-service_pkg_service_issuance.Template'
->>>>>>> 7a9346d1
         type: array
     type: object
   pkg_server_router.ListSubmissionRequest:
@@ -1395,7 +1376,7 @@
     properties:
       approved:
         type: boolean
-      credentialOverrides:
+      credential_overrides:
         additionalProperties:
           $ref: '#/definitions/github_com_tbd54566975_ssi-service_pkg_service_manifest_model.CredentialOverride'
         description: |-
@@ -1429,11 +1410,6 @@
           along with the credentials presented.
     required:
     - status
-    type: object
-  pkg_server_router.RevokeKeyResponse:
-    properties:
-      id:
-        type: string
     type: object
   pkg_server_router.StoreKeyRequest:
     properties:
@@ -2243,11 +2219,7 @@
         "201":
           description: Created
           schema:
-<<<<<<< HEAD
-            $ref: '#/definitions/github_com_tbd54566975_ssi-service_pkg_service_issuing.Template'
-=======
             $ref: '#/definitions/github_com_tbd54566975_ssi-service_pkg_service_issuance.Template'
->>>>>>> 7a9346d1
         "400":
           description: Bad request
           schema:
@@ -2304,11 +2276,7 @@
         "200":
           description: OK
           schema:
-<<<<<<< HEAD
-            $ref: '#/definitions/github_com_tbd54566975_ssi-service_pkg_service_issuing.Template'
-=======
             $ref: '#/definitions/github_com_tbd54566975_ssi-service_pkg_service_issuance.Template'
->>>>>>> 7a9346d1
         "400":
           description: Bad request
           schema:
@@ -2362,8 +2330,6 @@
       responses:
         "200":
           description: OK
-          schema:
-            $ref: '#/definitions/pkg_server_router.RevokeKeyResponse'
         "400":
           description: Bad request
           schema:

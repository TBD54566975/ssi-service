--- conflicted
+++ resolved
@@ -198,27 +198,6 @@
         type: boolean
     type: object
   did.Service:
-    properties:
-      accept:
-        items:
-          type: string
-        type: array
-      id:
-        type: string
-      routingKeys:
-        items:
-          type: string
-        type: array
-      serviceEndpoint:
-        description: |-
-          A string, map, or set composed of one or more strings and/or maps
-          All string values must be valid URIs
-      type:
-        type: string
-    required:
-    - id
-    - serviceEndpoint
-    - type
     type: object
   did.VerificationMethod:
     properties:
@@ -1549,7 +1528,7 @@
         "200":
           description: OK
           schema:
-            $ref: '#/definitions/pkg_server_router.GetCredentialsResponse'
+            $ref: '#/definitions/github.com_tbd54566975_ssi-service_pkg_server_router.GetCredentialsResponse'
         "400":
           description: Bad request
           schema:
@@ -1571,14 +1550,14 @@
         name: request
         required: true
         schema:
-          $ref: '#/definitions/pkg_server_router.CreateCredentialRequest'
+          $ref: '#/definitions/github.com_tbd54566975_ssi-service_pkg_server_router.CreateCredentialRequest'
       produces:
       - application/json
       responses:
         "201":
           description: Created
           schema:
-            $ref: '#/definitions/pkg_server_router.CreateCredentialResponse'
+            $ref: '#/definitions/github.com_tbd54566975_ssi-service_pkg_server_router.CreateCredentialResponse'
         "400":
           description: Bad request
           schema:
@@ -1635,7 +1614,7 @@
         "200":
           description: OK
           schema:
-            $ref: '#/definitions/pkg_server_router.GetCredentialResponse'
+            $ref: '#/definitions/github.com_tbd54566975_ssi-service_pkg_server_router.GetCredentialResponse'
         "400":
           description: Bad request
           schema:
@@ -1654,14 +1633,14 @@
         name: request
         required: true
         schema:
-          $ref: '#/definitions/pkg_server_router.VerifyCredentialRequest'
-      produces:
-      - application/json
-      responses:
-        "200":
-          description: OK
-          schema:
-            $ref: '#/definitions/pkg_server_router.VerifyCredentialResponse'
+          $ref: '#/definitions/github.com_tbd54566975_ssi-service_pkg_server_router.VerifyCredentialRequest'
+      produces:
+      - application/json
+      responses:
+        "200":
+          description: OK
+          schema:
+            $ref: '#/definitions/github.com_tbd54566975_ssi-service_pkg_server_router.VerifyCredentialResponse'
         "400":
           description: Bad request
           schema:
@@ -2229,14 +2208,14 @@
         name: request
         required: true
         schema:
-          $ref: '#/definitions/github.com_tbd54566975_ssi-service_pkg_server_router.CreatePresentationDefinitionRequest'
+          $ref: '#/definitions/pkg_server_router.CreatePresentationDefinitionRequest'
       produces:
       - application/json
       responses:
         "201":
           description: Created
           schema:
-            $ref: '#/definitions/github.com_tbd54566975_ssi-service_pkg_server_router.CreatePresentationDefinitionResponse'
+            $ref: '#/definitions/pkg_server_router.CreatePresentationDefinitionResponse'
         "400":
           description: Bad request
           schema:
@@ -2293,7 +2272,7 @@
         "200":
           description: OK
           schema:
-            $ref: '#/definitions/github.com_tbd54566975_ssi-service_pkg_server_router.GetPresentationDefinitionResponse'
+            $ref: '#/definitions/pkg_server_router.GetPresentationDefinitionResponse'
         "400":
           description: Bad request
           schema:
@@ -2318,11 +2297,7 @@
         "200":
           description: OK
           schema:
-<<<<<<< HEAD
-            $ref: '#/definitions/github.com_tbd54566975_ssi-service_pkg_server_router.GetSubmissionResponse'
-=======
             $ref: '#/definitions/pkg_server_router.GetSubmissionResponse'
->>>>>>> 2b258b0d
         "400":
           description: Bad request
           schema:
@@ -2343,22 +2318,14 @@
         name: request
         required: true
         schema:
-<<<<<<< HEAD
-          $ref: '#/definitions/github.com_tbd54566975_ssi-service_pkg_server_router.ReviewSubmissionRequest'
-=======
           $ref: '#/definitions/pkg_server_router.ReviewSubmissionRequest'
->>>>>>> 2b258b0d
-      produces:
-      - application/json
-      responses:
-        "200":
-          description: OK
-          schema:
-<<<<<<< HEAD
-            $ref: '#/definitions/github.com_tbd54566975_ssi-service_pkg_server_router.ReviewSubmissionResponse'
-=======
+      produces:
+      - application/json
+      responses:
+        "200":
+          description: OK
+          schema:
             $ref: '#/definitions/pkg_server_router.ReviewSubmissionResponse'
->>>>>>> 2b258b0d
         "400":
           description: Bad request
           schema:
@@ -2380,22 +2347,14 @@
         name: request
         required: true
         schema:
-<<<<<<< HEAD
-          $ref: '#/definitions/github.com_tbd54566975_ssi-service_pkg_server_router.CreateSubmissionRequest'
-=======
           $ref: '#/definitions/pkg_server_router.CreateSubmissionRequest'
->>>>>>> 2b258b0d
       produces:
       - application/json
       responses:
         "201":
           description: Created
           schema:
-<<<<<<< HEAD
-            $ref: '#/definitions/github.com_tbd54566975_ssi-service_pkg_server_router.Operation'
-=======
             $ref: '#/definitions/pkg_server_router.Operation'
->>>>>>> 2b258b0d
         "400":
           description: Bad request
           schema:
@@ -2418,7 +2377,7 @@
         "200":
           description: OK
           schema:
-            $ref: '#/definitions/pkg_server_router.GetSchemasResponse'
+            $ref: '#/definitions/github.com_tbd54566975_ssi-service_pkg_server_router.GetSchemasResponse'
         "500":
           description: Internal server error
           schema:
@@ -2436,14 +2395,14 @@
         name: request
         required: true
         schema:
-          $ref: '#/definitions/pkg_server_router.CreateSchemaRequest'
+          $ref: '#/definitions/github.com_tbd54566975_ssi-service_pkg_server_router.CreateSchemaRequest'
       produces:
       - application/json
       responses:
         "201":
           description: Created
           schema:
-            $ref: '#/definitions/pkg_server_router.CreateSchemaResponse'
+            $ref: '#/definitions/github.com_tbd54566975_ssi-service_pkg_server_router.CreateSchemaResponse'
         "400":
           description: Bad request
           schema:
@@ -2500,7 +2459,7 @@
         "200":
           description: OK
           schema:
-            $ref: '#/definitions/pkg_server_router.GetSchemaResponse'
+            $ref: '#/definitions/github.com_tbd54566975_ssi-service_pkg_server_router.GetSchemaResponse'
         "400":
           description: Bad request
           schema:
@@ -2519,14 +2478,14 @@
         name: request
         required: true
         schema:
-          $ref: '#/definitions/pkg_server_router.VerifySchemaRequest'
-      produces:
-      - application/json
-      responses:
-        "200":
-          description: OK
-          schema:
-            $ref: '#/definitions/pkg_server_router.VerifySchemaResponse'
+          $ref: '#/definitions/github.com_tbd54566975_ssi-service_pkg_server_router.VerifySchemaRequest'
+      produces:
+      - application/json
+      responses:
+        "200":
+          description: OK
+          schema:
+            $ref: '#/definitions/github.com_tbd54566975_ssi-service_pkg_server_router.VerifySchemaResponse'
         "400":
           description: Bad request
           schema:

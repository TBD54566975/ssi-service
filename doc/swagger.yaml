--- conflicted
+++ resolved
@@ -2846,7 +2846,6 @@
             type: string
       summary: Get a DID
       tags:
-<<<<<<< HEAD
       - DecentralizedIdentityAPI
     put:
       consumes:
@@ -2888,10 +2887,7 @@
             type: string
       summary: Updates a DID document.
       tags:
-      - DecentralizedIdentityAPI
-=======
       - DecentralizedIdentifiers
->>>>>>> 5710ace1
   /v1/dids/{method}/batch:
     put:
       consumes:

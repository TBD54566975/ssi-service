package main

import (
	"context"
	"expvar"
	"io"
	"os"
	"os/signal"
	"strconv"
	"syscall"
	"time"

	"github.com/TBD54566975/ssi-sdk/schema"
	"github.com/ardanlabs/conf"
	"github.com/pkg/errors"
	"github.com/sirupsen/logrus"
	"go.opentelemetry.io/otel"
	"go.opentelemetry.io/otel/propagation"

	"github.com/tbd54566975/ssi-service/config"
	"github.com/tbd54566975/ssi-service/doc"
	"github.com/tbd54566975/ssi-service/pkg/server"

	"go.opentelemetry.io/otel/exporters/jaeger"
	"go.opentelemetry.io/otel/sdk/resource"
	sdktrace "go.opentelemetry.io/otel/sdk/trace"
	semconv "go.opentelemetry.io/otel/semconv/v1.10.0"
)

// @title          SSI Service API
// @description    https://github.com/TBD54566975/ssi-service
// @contact.name   TBD
// @contact.url    https://github.com/TBD54566975/ssi-service/issues
// @contact.email  tbd-developer@squareup.com
// @license.name   Apache 2.0
// @license.url    http://www.apache.org/licenses/LICENSE-2.0.html
func main() {
	logrus.Info("Starting up...")

	if err := run(); err != nil {
		logrus.Fatalf("main: error: %s", err.Error())
	}
}

// startup and shutdown logic
func run() error {
	configPath := config.DefaultConfigPath
	envConfigPath, present := os.LookupEnv(config.ConfigPath.String())
	if present {
		logrus.Infof("loading config from env var path: %s", envConfigPath)
		configPath = envConfigPath
	}
	cfg, err := config.LoadConfig(configPath)
	if err != nil {
		logrus.Fatalf("could not instantiate config: %s", err.Error())
	}

	// set up some additional swagger config
	doc.SwaggerInfo.Version = cfg.SVN
	doc.SwaggerInfo.Description = cfg.Desc
	doc.SwaggerInfo.Host = cfg.Server.APIHost
	doc.SwaggerInfo.Schemes = []string{"http"}

	// set up logger
	if logFile := configureLogger(cfg.Server.LogLevel, cfg.Server.LogLocation); logFile != nil {
		defer func(logFile *os.File) {
			if err = logFile.Close(); err != nil {
				logrus.WithError(err).Error("failed to close log file")
			}
		}(logFile)
	}

	// set up tracer
	tp, err := newTracerProvider(cfg)
	if err != nil {
		logrus.WithError(err).Error("could not instantiate tracer provider")
	}

	// set up schema caching based on config
	if cfg.Server.EnableSchemaCaching {
		localSchemas, err := schema.GetAllLocalSchemas()
		if err != nil {
			logrus.WithError(err).Error("could not load local schemas")
		} else {
			cl, err := schema.NewCachingLoader(localSchemas)
			if err != nil {
				logrus.WithError(err).Error("could not create caching loader")
			}
			cl.EnableHTTPCache()
		}
	}

	expvar.NewString("build").Set(cfg.Version.SVN)

	logrus.Infof("main: Started : Service initializing : env [%s] : version %q", cfg.Server.Environment, cfg.Version.SVN)
	defer logrus.Info("main: Completed")

	out, err := conf.String(cfg)
	if err != nil {
		return errors.Wrap(err, "serializing config")
	}

	logrus.Infof("main: Config: \n%v\n", out)

	// create a channel of buffer size 1 to handle shutdown.
	// buffer's size is 1 in order to ignore any additional ctrl+c
	// spamming.
	shutdown := make(chan os.Signal, 1)
	signal.Notify(shutdown, os.Interrupt, syscall.SIGTERM)

	ssiServer, err := server.NewSSIServer(shutdown, *cfg)
	if err != nil {
		logrus.Fatalf("could not start http services: %s", err.Error())
	}

	serverErrors := make(chan error, 1)

	go func() {
		logrus.Infof("main: server started and listening on -> %s", ssiServer.Server.Addr)
		serverErrors <- ssiServer.ListenAndServe()
	}()

	select {
	case err = <-serverErrors:
		return errors.Wrap(err, "server error")
	case sig := <-shutdown:
		logrus.Infof("main: shutdown signal received -> %v", sig)

		ctx, cancel := context.WithTimeout(context.Background(), cfg.Server.ShutdownTimeout)
		defer cancel()

		// Handle shutdown properly so nothing leaks.
		if err = tp.Shutdown(ctx); err != nil {
			logrus.Errorf("main: failed to shutdown tracer: %s", err)
		}

		if err = ssiServer.Shutdown(ctx); err != nil {
			if err = ssiServer.Close(); err != nil {
				return err
			}
			return errors.Wrap(err, "main: failed to stop server gracefully")
		}
	}

	return nil
}

// newTracerProvider returns an OpenTelemetry TracerProvider configured to use
// the Jaeger exporter that will send spans to the provided url. The returned
// TracerProvider will also use a Resource configured with all the information
// about the application.
func newTracerProvider(cfg *config.SSIServiceConfig) (*sdktrace.TracerProvider, error) {
	// Create a new tracer provider with a batch span processor and the given exporter.
	// Create the Jaeger exporter
	jagerHost := cfg.Server.JagerHost
	if jagerHost == "" {
		return nil, errors.New("no jager host provided")
	}
	exporter, err := jaeger.New(jaeger.WithCollectorEndpoint(jaeger.WithEndpoint(jagerHost)))
	if err != nil {
		return nil, err
	}
	tp := sdktrace.NewTracerProvider(
		sdktrace.WithSampler(sdktrace.AlwaysSample()),
		// Always be sure to batch in production.
		sdktrace.WithBatcher(exporter),
		// Record information about this application in a Resource.
		sdktrace.WithResource(resource.NewWithAttributes(
			semconv.SchemaURL,
			semconv.ServiceNameKey.String(config.ServiceName),
			semconv.ServiceVersionKey.String(cfg.Version.SVN),
		)),
	)
	otel.SetTracerProvider(tp)
	otel.SetTextMapPropagator(propagation.NewCompositeTextMapPropagator(propagation.TraceContext{}, propagation.Baggage{}))
	return tp, nil
}

// configureLogger configures the logger to logs to the given location and returns a file pointer to a logs
// file that should be closed upon server shutdown
func configureLogger(level, location string) *os.File {
	if level != "" {
		logLevel, err := logrus.ParseLevel(level)
		if err != nil {
			logrus.WithError(err).Errorf("could not parse log level<%s>, setting to info", level)
			logrus.SetLevel(logrus.InfoLevel)
		} else {
			logrus.SetLevel(logLevel)
		}
	}

	logrus.SetFormatter(&logrus.JSONFormatter{
		DisableTimestamp: false,
		PrettyPrint:      true,
	})
	logrus.SetReportCaller(true)

	// set logs config from config file
<<<<<<< HEAD
	logrus.SetOutput(os.Stdout)
=======
	now := time.Now()
>>>>>>> aa31d0c8
	if location != "" {
		logFile := location + "/" + config.ServiceName + "-" + now.Format(time.DateOnly) + "-" + strconv.FormatInt(now.Unix(), 10) + ".log"
		file, err := os.OpenFile(logFile, os.O_CREATE|os.O_WRONLY|os.O_APPEND, 0666)
		if err != nil {
			logrus.WithError(err).Warn("failed to create logs file, using default stdout")
		} else {
			mw := io.MultiWriter(os.Stdout, file)
			logrus.SetOutput(mw)
		}
		return file
	}
	return nil
}<|MERGE_RESOLUTION|>--- conflicted
+++ resolved
@@ -6,7 +6,6 @@
 	"io"
 	"os"
 	"os/signal"
-	"strconv"
 	"syscall"
 	"time"
 
@@ -196,11 +195,8 @@
 	logrus.SetReportCaller(true)
 
 	// set logs config from config file
-<<<<<<< HEAD
+	now := time.Now()
 	logrus.SetOutput(os.Stdout)
-=======
-	now := time.Now()
->>>>>>> aa31d0c8
 	if location != "" {
 		logFile := location + "/" + config.ServiceName + "-" + now.Format(time.DateOnly) + "-" + strconv.FormatInt(now.Unix(), 10) + ".log"
 		file, err := os.OpenFile(logFile, os.O_CREATE|os.O_WRONLY|os.O_APPEND, 0666)

--- conflicted
+++ resolved
@@ -115,24 +115,23 @@
 	*BaseServiceConfig
 }
 
-<<<<<<< HEAD
 func (m *ManifestServiceConfig) IsEmpty() bool {
 	if m == nil {
 		return true
 	}
 	return reflect.DeepEqual(m, &ManifestServiceConfig{})
-=======
+}
+
 type DWNServiceConfig struct {
 	*BaseServiceConfig
 	DWNEndpoint string `toml:"dwn_endpoint"`
 }
 
-type KeyStoreServiceConfig struct {
-	*BaseServiceConfig
-	// Service key password. Used by a KDF whose key is used by a symmetric cypher for key encryption.
-	// The password is salted before usage.
-	ServiceKeyPassword string
->>>>>>> ce425c4d
+func (d *DWNServiceConfig) IsEmpty() bool {
+	if d == nil {
+		return true
+	}
+	return reflect.DeepEqual(d, &DWNServiceConfig{})
 }
 
 // LoadConfig attempts to load a TOML config file from the given path, and coerce it into our object model.

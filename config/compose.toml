title = "SSI Service Config"

svn = "0.0.1"
desc = "Configuration to be used while running the servicd with docker compose."

# http service configuration
[server]
api_host = "0.0.0.0:3000"
debug_host = "0.0.0.0:4000"
jager_host = "http://jaeger:14268/api/traces"
jager_enabled = true

# 5 seconds, time is in nanoseconds
read_timeout = 5000000000
write_timeout = 5000000000
shutdown_timeout = 5000000000

log_location = "logs"
# options: trace, debug, info, warning, error, fatal, panic
log_level = "info"

[services]
storage = "bolt"

# per-service configuration
[services.keystore]
name = "keystore"
password = "default-password"

[services.did]
name = "did"
methods = ["key"]

[services.schema]
name = "schema"

<<<<<<< HEAD
[serivces.credential]
name = "credential"

[services.manifest]
name = "manifest"
=======
[services.credential]
name = "credential"

[services.dwn]
name = "dwn"
dwn_endpoint = "http://localhost:4321"
>>>>>>> ce425c4d
<|MERGE_RESOLUTION|>--- conflicted
+++ resolved
@@ -34,17 +34,12 @@
 [services.schema]
 name = "schema"
 
-<<<<<<< HEAD
-[serivces.credential]
+[services.credential]
 name = "credential"
 
 [services.manifest]
 name = "manifest"
-=======
-[services.credential]
-name = "credential"
 
 [services.dwn]
 name = "dwn"
-dwn_endpoint = "http://localhost:4321"
->>>>>>> ce425c4d
+dwn_endpoint = "http://localhost:4321"
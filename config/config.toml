--- conflicted
+++ resolved
@@ -32,13 +32,8 @@
 [services.schema]
 name = "schema"
 
-<<<<<<< HEAD
-[serivces.credential]
+[services.credential]
 name = "credential"
 
 [services.manifest]
-name = "manifest"
-=======
-[services.credential]
-name = "credential"
->>>>>>> ce425c4d
+name = "manifest"
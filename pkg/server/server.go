// Package server contains the full set of handler functions and routes
// supported by the http api
package server

import (
	"net/http"
	"os"
	"path"

	sdkutil "github.com/TBD54566975/ssi-sdk/util"
	"github.com/gin-gonic/gin"
	"github.com/sirupsen/logrus"

	"github.com/tbd54566975/ssi-service/config"
	"github.com/tbd54566975/ssi-service/pkg/server/framework"
	"github.com/tbd54566975/ssi-service/pkg/server/middleware"
	"github.com/tbd54566975/ssi-service/pkg/server/router"
	"github.com/tbd54566975/ssi-service/pkg/service"
	didsvc "github.com/tbd54566975/ssi-service/pkg/service/did"
	svcframework "github.com/tbd54566975/ssi-service/pkg/service/framework"
	"github.com/tbd54566975/ssi-service/pkg/service/webhook"
)

const (
	HealthPrefix           = "/health"
	ReadinessPrefix        = "/readiness"
	SwaggerPrefix          = "/swagger/*any"
	V1Prefix               = "/v1"
	OperationPrefix        = "/operations"
	DIDsPrefix             = "/dids"
	ResolverPrefix         = "/resolver"
	SchemasPrefix          = "/schemas"
	CredentialsPrefix      = "/credentials"
	StatusPrefix           = "/status"
	PresentationsPrefix    = "/presentations"
	DefinitionsPrefix      = "/definitions"
	SubmissionsPrefix      = "/submissions"
	IssuanceTemplatePrefix = "/issuancetemplates"
	ManifestsPrefix        = "/manifests"
	ApplicationsPrefix     = "/applications"
	ResponsesPrefix        = "/responses"
	KeyStorePrefix         = "/keys"
	VerificationPath       = "/verification"
	WebhookPrefix          = "/webhooks"
)

// SSIServer exposes all dependencies needed to run a http server and all its services
type SSIServer struct {
	*config.ServerConfig
	*service.SSIService
	*framework.Server
}

// NewSSIServer does two things: instantiates all service and registers their HTTP bindings
func NewSSIServer(shutdown chan os.Signal, cfg config.SSIServiceConfig) (*SSIServer, error) {
	// creates an HTTP server from the framework, and wrap it to extend it for the SSIS
	middlewares := gin.HandlersChain{
		gin.Recovery(),
		middleware.Errors(),
		middleware.Logger(logrus.StandardLogger()),
		middleware.Metrics(),
	}
	if cfg.Server.EnableAllowAllCORS {
		middlewares = append(middlewares, middleware.CORS())
	}

<<<<<<< HEAD
	// set up engine and middleware
	engine := gin.New()
	engine.Use(middlewares...)

	switch cfg.Server.Environment {
	case config.EnvironmentDev:
		gin.SetMode(gin.DebugMode)
	case config.EnvironmentTest:
		gin.SetMode(gin.TestMode)
	case config.EnvironmentProd:
		gin.SetMode(gin.ReleaseMode)
=======
	// service-level routers
	httpServer.Handle(http.MethodGet, HealthPrefix, router.Health)
	httpServer.Handle(http.MethodGet, ReadinessPrefix, router.Readiness(services))
	httpServer.Handle(http.MethodGet, SwaggerPrefix, router.Swagger)

	// create the server instance to be returned
	server := SSIServer{
		Server:       httpServer,
		SSIService:   ssi,
		ServerConfig: &config.Server,
>>>>>>> 817610d1
	}

	httpServer := framework.NewHTTPServer(cfg.Server, engine, shutdown)
	ssi, err := service.InstantiateSSIService(cfg.Services)
	if err != nil {
		return nil, sdkutil.LoggingErrorMsg(err, "unable to instantiate ssi service")
	}

	// service-level routers
	engine.GET(HealthPrefix, router.Health)
	engine.GET(ReadinessPrefix, router.Readiness(ssi.GetServices()))

	// register all v1 routers
	v1 := engine.Group(V1Prefix)
	if err = DecentralizedIdentityAPI(v1, ssi.DID, ssi.Webhook); err != nil {
		return nil, sdkutil.LoggingErrorMsg(err, "unable to instantiate DID API")
	}

	return &SSIServer{
		Server:       httpServer,
		SSIService:   ssi,
		ServerConfig: &cfg.Server,
	}, nil
}

// DecentralizedIdentityAPI registers all HTTP router for the DID Service
func DecentralizedIdentityAPI(rg *gin.RouterGroup, service *didsvc.Service, webhookService *webhook.Service) (err error) {
	didRouter, err := router.NewDIDRouter(service)
	if err != nil {
		return sdkutil.LoggingErrorMsg(err, "creating DID router")
	}

	didAPI := rg.Group(DIDsPrefix)
	didAPI.GET("", didRouter.GetDIDMethods)
	didAPI.PUT("/:method", didRouter.CreateDIDByMethod, middleware.Webhook(webhookService, webhook.DID, webhook.Create))
	didAPI.GET("/:method", didRouter.GetDIDsByMethod)
	didAPI.GET("/:method/:id", didRouter.GetDIDByMethod)
	didAPI.DELETE("/:method/:id", didRouter.SoftDeleteDIDByMethod)
	didAPI.GET(ResolverPrefix+"/:id", didRouter.ResolveDID)
	return
}

// SchemaAPI registers all HTTP router for the SchemaID Service
func (s *SSIServer) SchemaAPI(service svcframework.Service, webhookService *webhook.Service) (err error) {
	schemaRouter, err := router.NewSchemaRouter(service)
	if err != nil {
		return sdkutil.LoggingErrorMsg(err, "creating schema router")
	}

	handlerPath := V1Prefix + SchemasPrefix

	s.Handle(http.MethodPut, handlerPath, schemaRouter.CreateSchema, middleware.Webhook(webhookService, webhook.Schema, webhook.Create))
	s.Handle(http.MethodGet, path.Join(handlerPath, "/:id"), schemaRouter.GetSchema)
	s.Handle(http.MethodGet, handlerPath, schemaRouter.GetSchemas)
	s.Handle(http.MethodPut, path.Join(handlerPath, VerificationPath), schemaRouter.VerifySchema)
	s.Handle(http.MethodDelete, path.Join(handlerPath, "/:id"), schemaRouter.DeleteSchema, middleware.Webhook(webhookService, webhook.Schema, webhook.Delete))
	return
}

func (s *SSIServer) CredentialAPI(service svcframework.Service, webhookService *webhook.Service) (err error) {
	credRouter, err := router.NewCredentialRouter(service)
	if err != nil {
		return sdkutil.LoggingErrorMsg(err, "creating credential router")
	}

	credentialHandlerPath := V1Prefix + CredentialsPrefix
	statusHandlerPath := V1Prefix + CredentialsPrefix + StatusPrefix

	// Credentials
	s.Handle(http.MethodPut, credentialHandlerPath, credRouter.CreateCredential, middleware.Webhook(webhookService, webhook.Credential, webhook.Create))
	s.Handle(http.MethodGet, credentialHandlerPath, credRouter.GetCredentials)
	s.Handle(http.MethodGet, path.Join(credentialHandlerPath, "/:id"), credRouter.GetCredential)
	s.Handle(http.MethodPut, path.Join(credentialHandlerPath, VerificationPath), credRouter.VerifyCredential)
	s.Handle(http.MethodDelete, path.Join(credentialHandlerPath, "/:id"), credRouter.DeleteCredential, middleware.Webhook(webhookService, webhook.Credential, webhook.Delete))

	// Credential Status
	s.Handle(http.MethodGet, path.Join(credentialHandlerPath, "/:id", StatusPrefix), credRouter.GetCredentialStatus)
	s.Handle(http.MethodPut, path.Join(credentialHandlerPath, "/:id", StatusPrefix), credRouter.UpdateCredentialStatus)
	s.Handle(http.MethodGet, path.Join(statusHandlerPath, "/:id"), credRouter.GetCredentialStatusList)
	return
}

func (s *SSIServer) PresentationAPI(service svcframework.Service, webhookService *webhook.Service) (err error) {
	pRouter, err := router.NewPresentationRouter(service)
	if err != nil {
		return sdkutil.LoggingErrorMsg(err, "creating credential router")
	}

	handlerPath := V1Prefix + PresentationsPrefix + DefinitionsPrefix

	s.Handle(http.MethodPut, handlerPath, pRouter.CreateDefinition)
	s.Handle(http.MethodGet, path.Join(handlerPath, "/:id"), pRouter.GetDefinition)
	s.Handle(http.MethodGet, handlerPath, pRouter.ListDefinitions)
	s.Handle(http.MethodDelete, path.Join(handlerPath, "/:id"), pRouter.DeleteDefinition)

	submissionHandlerPath := V1Prefix + PresentationsPrefix + SubmissionsPrefix

	s.Handle(http.MethodPut, submissionHandlerPath, pRouter.CreateSubmission, middleware.Webhook(webhookService, webhook.Submission, webhook.Create))
	s.Handle(http.MethodGet, path.Join(submissionHandlerPath, "/:id"), pRouter.GetSubmission)
	s.Handle(http.MethodGet, submissionHandlerPath, pRouter.ListSubmissions)
	s.Handle(http.MethodPut, path.Join(submissionHandlerPath, "/:id", "/review"), pRouter.ReviewSubmission)
	return
}

func (s *SSIServer) KeyStoreAPI(service svcframework.Service) (err error) {
	keyStoreRouter, err := router.NewKeyStoreRouter(service)
	if err != nil {
		return sdkutil.LoggingErrorMsg(err, "creating key store router")
	}

	handlerPath := V1Prefix + KeyStorePrefix

	s.Handle(http.MethodPut, handlerPath, keyStoreRouter.StoreKey)
	s.Handle(http.MethodGet, path.Join(handlerPath, "/:id"), keyStoreRouter.GetKeyDetails)
	return
}

func (s *SSIServer) OperationAPI(service svcframework.Service) (err error) {
	operationRouter, err := router.NewOperationRouter(service)
	if err != nil {
		return sdkutil.LoggingErrorMsg(err, "creating operation router")
	}

	handlerPath := V1Prefix + OperationPrefix

	s.Handle(http.MethodGet, handlerPath, operationRouter.GetOperations)
	// In this case, it's used so that the operation id matches `presentations/submissions/{submission_id}` for the DIDWebID
	// path	`/v1/operations/cancel/presentations/submissions/{id}`
	s.Handle(http.MethodPut, path.Join(handlerPath, "/cancel/*id"), operationRouter.CancelOperation)
	s.Handle(http.MethodGet, path.Join(handlerPath, "/*id"), operationRouter.GetOperation)

	return
}

func (s *SSIServer) ManifestAPI(service svcframework.Service, webhookService *webhook.Service) (err error) {
	manifestRouter, err := router.NewManifestRouter(service)
	if err != nil {
		return sdkutil.LoggingErrorMsg(err, "creating manifest router")
	}

	manifestHandlerPath := V1Prefix + ManifestsPrefix
	applicationsHandlerPath := V1Prefix + ManifestsPrefix + ApplicationsPrefix
	responsesHandlerPath := V1Prefix + ManifestsPrefix + ResponsesPrefix

	s.Handle(http.MethodPut, manifestHandlerPath, manifestRouter.CreateManifest, middleware.Webhook(webhookService, webhook.Manifest, webhook.Create))

	s.Handle(http.MethodGet, manifestHandlerPath, manifestRouter.GetManifests)
	s.Handle(http.MethodGet, path.Join(manifestHandlerPath, "/:id"), manifestRouter.GetManifest)
	s.Handle(http.MethodDelete, path.Join(manifestHandlerPath, "/:id"), manifestRouter.DeleteManifest, middleware.Webhook(webhookService, webhook.Manifest, webhook.Delete))

	s.Handle(http.MethodPut, applicationsHandlerPath, manifestRouter.SubmitApplication, middleware.Webhook(webhookService, webhook.Application, webhook.Create))
	s.Handle(http.MethodGet, applicationsHandlerPath, manifestRouter.GetApplications)
	s.Handle(http.MethodGet, path.Join(applicationsHandlerPath, "/:id"), manifestRouter.GetApplication)
	s.Handle(http.MethodDelete, path.Join(applicationsHandlerPath, "/:id"), manifestRouter.DeleteApplication, middleware.Webhook(webhookService, webhook.Application, webhook.Delete))
	s.Handle(http.MethodPut, path.Join(applicationsHandlerPath, "/:id", "/review"), manifestRouter.ReviewApplication)

	s.Handle(http.MethodGet, responsesHandlerPath, manifestRouter.GetResponses)
	s.Handle(http.MethodGet, path.Join(responsesHandlerPath, "/:id"), manifestRouter.GetResponse)
	s.Handle(http.MethodDelete, path.Join(responsesHandlerPath, "/:id"), manifestRouter.DeleteResponse)
	return
}

func (s *SSIServer) IssuanceAPI(service svcframework.Service) error {
	issuanceRouter, err := router.NewIssuanceRouter(service)
	if err != nil {
		return sdkutil.LoggingErrorMsg(err, "creating issuance router")
	}

	issuanceHandlerPath := V1Prefix + IssuanceTemplatePrefix
	s.Handle(http.MethodPut, issuanceHandlerPath, issuanceRouter.CreateIssuanceTemplate)
	s.Handle(http.MethodGet, issuanceHandlerPath, issuanceRouter.ListIssuanceTemplates)
	s.Handle(http.MethodGet, path.Join(issuanceHandlerPath, "/:id"), issuanceRouter.GetIssuanceTemplate)
	s.Handle(http.MethodDelete, path.Join(issuanceHandlerPath, "/:id"), issuanceRouter.DeleteIssuanceTemplate)
	return nil
}

func (s *SSIServer) WebhookAPI(service svcframework.Service) (err error) {
	webhookRouter, err := router.NewWebhookRouter(service)
	if err != nil {
		return sdkutil.LoggingErrorMsg(err, "creating webhook router")
	}

	handlerPath := V1Prefix + WebhookPrefix
	s.Handle(http.MethodPut, handlerPath, webhookRouter.CreateWebhook)
	s.Handle(http.MethodGet, path.Join(handlerPath, "/:noun/:verb"), webhookRouter.GetWebhook)
	s.Handle(http.MethodGet, handlerPath, webhookRouter.GetWebhooks)
	s.Handle(http.MethodDelete, handlerPath, webhookRouter.DeleteWebhook)

	s.Handle(http.MethodGet, path.Join(handlerPath, "nouns"), webhookRouter.GetSupportedNouns)
	s.Handle(http.MethodGet, path.Join(handlerPath, "verbs"), webhookRouter.GetSupportedVerbs)
	return
}<|MERGE_RESOLUTION|>--- conflicted
+++ resolved
@@ -64,7 +64,6 @@
 		middlewares = append(middlewares, middleware.CORS())
 	}
 
-<<<<<<< HEAD
 	// set up engine and middleware
 	engine := gin.New()
 	engine.Use(middlewares...)
@@ -76,18 +75,6 @@
 		gin.SetMode(gin.TestMode)
 	case config.EnvironmentProd:
 		gin.SetMode(gin.ReleaseMode)
-=======
-	// service-level routers
-	httpServer.Handle(http.MethodGet, HealthPrefix, router.Health)
-	httpServer.Handle(http.MethodGet, ReadinessPrefix, router.Readiness(services))
-	httpServer.Handle(http.MethodGet, SwaggerPrefix, router.Swagger)
-
-	// create the server instance to be returned
-	server := SSIServer{
-		Server:       httpServer,
-		SSIService:   ssi,
-		ServerConfig: &config.Server,
->>>>>>> 817610d1
 	}
 
 	httpServer := framework.NewHTTPServer(cfg.Server, engine, shutdown)
@@ -99,6 +86,7 @@
 	// service-level routers
 	engine.GET(HealthPrefix, router.Health)
 	engine.GET(ReadinessPrefix, router.Readiness(ssi.GetServices()))
+	httpServer.Handle(http.MethodGet, SwaggerPrefix, router.Swagger)
 
 	// register all v1 routers
 	v1 := engine.Group(V1Prefix)

--- conflicted
+++ resolved
@@ -20,20 +20,6 @@
 )
 
 const (
-<<<<<<< HEAD
-	HealthPrefix       = "/health"
-	ReadinessPrefix    = "/readiness"
-	V1Prefix           = "/v1"
-	DIDsPrefix         = "/dids"
-	SchemasPrefix      = "/schemas"
-	CredentialsPrefix  = "/credentials"
-	StatusPrefix       = "/status"
-	ManifestsPrefix    = "/manifests"
-	ApplicationsPrefix = "/applications"
-	ResponsesPrefix    = "/responses"
-	KeyStorePrefix     = "/keys"
-	VerificationPath   = "/verification"
-=======
 	HealthPrefix        = "/health"
 	ReadinessPrefix     = "/readiness"
 	V1Prefix            = "/v1"
@@ -41,6 +27,7 @@
 	DIDsPrefix          = "/dids"
 	SchemasPrefix       = "/schemas"
 	CredentialsPrefix   = "/credentials"
+	StatusPrefix        = "/status"
 	PresentationsPrefix = "/presentations"
 	DefinitionsPrefix   = "/definitions"
 	ManifestsPrefix     = "/manifests"
@@ -48,7 +35,6 @@
 	ResponsesPrefix     = "/responses"
 	KeyStorePrefix      = "/keys"
 	VerificationPath    = "/verification"
->>>>>>> 3c91cb66
 )
 
 // SSIServer exposes all dependencies needed to run a http server and all its services

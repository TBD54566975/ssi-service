--- conflicted
+++ resolved
@@ -8,11 +8,8 @@
 	"github.com/TBD54566975/ssi-sdk/crypto"
 	didsdk "github.com/TBD54566975/ssi-sdk/did"
 	"github.com/stretchr/testify/assert"
-<<<<<<< HEAD
 	"github.com/tbd54566975/ssi-service/pkg/server/pagination"
-=======
 	"github.com/tbd54566975/ssi-service/pkg/testutil"
->>>>>>> c8541a85
 
 	"github.com/tbd54566975/ssi-service/config"
 	"github.com/tbd54566975/ssi-service/pkg/service/did"
@@ -34,108 +31,6 @@
 		assert.Contains(tt, err.Error(), "could not create DID router with service type: test")
 	})
 
-<<<<<<< HEAD
-	t.Run("List DIDs supports paging", func(tt *testing.T) {
-		db := setupTestDB(tt)
-		assert.NotEmpty(tt, db)
-		keyStoreService := testKeyStoreService(tt, db)
-		methods := []string{didsdk.KeyMethod.String()}
-		serviceConfig := config.DIDServiceConfig{Methods: methods, LocalResolutionMethods: methods}
-		didService, err := did.NewDIDService(serviceConfig, db, keyStoreService)
-		assert.NoError(tt, err)
-		assert.NotEmpty(tt, didService)
-		createDID(tt, didService)
-		createDID(tt, didService)
-
-		one := 1
-		listDIDsResponse1, err := didService.ListDIDsByMethod(context.Background(),
-			did.ListDIDsRequest{
-				Method: didsdk.KeyMethod,
-				PageRequest: &pagination.PageRequest{
-					PageSize: &one,
-				},
-			})
-		assert.NoError(tt, err)
-		assert.Len(tt, listDIDsResponse1.DIDs, 1)
-		assert.NotEmpty(tt, listDIDsResponse1.NextPageToken)
-
-		listDIDsResponse2, err := didService.ListDIDsByMethod(context.Background(),
-			did.ListDIDsRequest{
-				Method: didsdk.KeyMethod,
-				PageRequest: &pagination.PageRequest{
-					PageSize:  &one,
-					PageToken: &listDIDsResponse1.NextPageToken,
-				},
-			})
-		assert.NoError(tt, err)
-		assert.Len(tt, listDIDsResponse2.DIDs, 1)
-		assert.Empty(tt, listDIDsResponse2.NextPageToken)
-	})
-
-	t.Run("DID Service Test", func(tt *testing.T) {
-		db := setupTestDB(tt)
-		assert.NotEmpty(tt, db)
-
-		keyStoreService := testKeyStoreService(tt, db)
-		methods := []string{didsdk.KeyMethod.String()}
-		serviceConfig := config.DIDServiceConfig{Methods: methods, LocalResolutionMethods: methods}
-		didService, err := did.NewDIDService(serviceConfig, db, keyStoreService)
-		assert.NoError(tt, err)
-		assert.NotEmpty(tt, didService)
-
-		// check type and status
-		assert.Equal(tt, framework.DID, didService.Type())
-		assert.Equal(tt, framework.StatusReady, didService.Status().Status)
-
-		// get unknown handler
-		_, err = didService.GetDIDByMethod(context.Background(), did.GetDIDRequest{Method: "bad"})
-		assert.Error(tt, err)
-		assert.Contains(tt, err.Error(), "could not get handler for method<bad>")
-
-		supported := didService.GetSupportedMethods()
-		assert.NotEmpty(tt, supported)
-		assert.Len(tt, supported.Methods, 1)
-		assert.Equal(tt, didsdk.KeyMethod, supported.Methods[0])
-
-		// bad key type
-		_, err = didService.CreateDIDByMethod(context.Background(), did.CreateDIDRequest{Method: didsdk.KeyMethod, KeyType: "bad"})
-		assert.Error(tt, err)
-		assert.Contains(tt, err.Error(), "could not create did:key")
-
-		// good key type
-		createDIDResponse, err := didService.CreateDIDByMethod(context.Background(), did.CreateDIDRequest{Method: didsdk.KeyMethod, KeyType: crypto.Ed25519})
-		assert.NoError(tt, err)
-		assert.NotEmpty(tt, createDIDResponse)
-
-		// check the DID is a did:key
-		assert.Contains(tt, createDIDResponse.DID.ID, "did:key")
-
-		// get it back
-		getDIDResponse, err := didService.GetDIDByMethod(context.Background(), did.GetDIDRequest{Method: didsdk.KeyMethod, ID: createDIDResponse.DID.ID})
-		assert.NoError(tt, err)
-		assert.NotEmpty(tt, getDIDResponse)
-
-		// make sure it's the same value
-		assert.Equal(tt, createDIDResponse.DID.ID, getDIDResponse.DID.ID)
-
-		// create a second DID
-		createDIDResponse2, err := didService.CreateDIDByMethod(context.Background(), did.CreateDIDRequest{Method: didsdk.KeyMethod, KeyType: crypto.Ed25519})
-		assert.NoError(tt, err)
-		assert.NotEmpty(tt, createDIDResponse2)
-
-		// get all DIDs back
-		getDIDsResponse, err := didService.ListDIDsByMethod(context.Background(), did.ListDIDsRequest{Method: didsdk.KeyMethod})
-		assert.NoError(tt, err)
-		assert.NotEmpty(tt, getDIDsResponse)
-		assert.Len(tt, getDIDsResponse.DIDs, 2)
-
-		knownDIDs := map[string]bool{createDIDResponse.DID.ID: true, createDIDResponse2.DID.ID: true}
-		for _, gotDID := range getDIDsResponse.DIDs {
-			if _, ok := knownDIDs[gotDID.ID]; !ok {
-				tt.Error("got unknown DID")
-			} else {
-				delete(knownDIDs, gotDID.ID)
-=======
 	for _, test := range testutil.TestDatabases {
 		t.Run(test.Name, func(t *testing.T) {
 
@@ -153,22 +48,26 @@
 					createDID(tt, didService)
 					createDID(tt, didService)
 
-					one := 1
-					listDIDsResponse1, err := didService.ListDIDsByMethod(context.Background(),
-						did.ListDIDsRequest{
-							Method:   didsdk.KeyMethod,
-							PageSize: &one,
+		one := 1
+		listDIDsResponse1, err := didService.ListDIDsByMethod(context.Background(),
+			did.ListDIDsRequest{
+				Method: didsdk.KeyMethod,
+				PageRequest: &pagination.PageRequest{
+					PageSize: &one,
+				},
 						})
 
 					assert.NoError(tt, err)
 					assert.Len(tt, listDIDsResponse1.DIDs, 1)
 					assert.NotEmpty(tt, listDIDsResponse1.NextPageToken)
 
-					listDIDsResponse2, err := didService.ListDIDsByMethod(context.Background(),
-						did.ListDIDsRequest{
-							Method:    didsdk.KeyMethod,
-							PageSize:  &one,
-							PageToken: &listDIDsResponse1.NextPageToken,
+		listDIDsResponse2, err := didService.ListDIDsByMethod(context.Background(),
+			did.ListDIDsRequest{
+				Method: didsdk.KeyMethod,
+				PageRequest: &pagination.PageRequest{
+					PageSize:  &one,
+					PageToken: &listDIDsResponse1.NextPageToken,
+				},
 						})
 
 					assert.NoError(tt, err)
@@ -176,7 +75,6 @@
 					assert.Empty(tt, listDIDsResponse2.NextPageToken)
 
 				})
->>>>>>> c8541a85
 			}
 
 			t.Run("DID Service Test", func(tt *testing.T) {

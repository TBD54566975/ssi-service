package router

import (
	"net/http"

	"github.com/gin-gonic/gin"

	"github.com/tbd54566975/ssi-service/pkg/server/framework"
)

type GetHealthCheckResponse struct {
	// Status is always equal to `OK`.
	Status string `json:"status"`
}

const (
	HealthOK string = "OK"
)

// Health godoc
//
<<<<<<< HEAD
// @Summary     Health Check
// @Description Health is a simple handler that always responds with a 200 OK
// @Tags        HealthCheck
// @Accept      json
// @Produce     json
// @Success     200 {object} GetHealthCheckResponse
// @Router      /health [get]
func Health(c *gin.Context) {
=======
//	@Summary		Health Check
//	@Description	Health is a simple handler that always responds with a 200 OK
//	@Tags			HealthCheck
//	@Accept			json
//	@Produce		json
//	@Success		200	{object}	GetHealthCheckResponse
//	@Router			/health [get]
func Health(c *gin.Context) error {
>>>>>>> 817610d1
	status := GetHealthCheckResponse{Status: HealthOK}
	return framework.Respond(c, status, http.StatusOK)
}<|MERGE_RESOLUTION|>--- conflicted
+++ resolved
@@ -19,16 +19,6 @@
 
 // Health godoc
 //
-<<<<<<< HEAD
-// @Summary     Health Check
-// @Description Health is a simple handler that always responds with a 200 OK
-// @Tags        HealthCheck
-// @Accept      json
-// @Produce     json
-// @Success     200 {object} GetHealthCheckResponse
-// @Router      /health [get]
-func Health(c *gin.Context) {
-=======
 //	@Summary		Health Check
 //	@Description	Health is a simple handler that always responds with a 200 OK
 //	@Tags			HealthCheck
@@ -37,7 +27,6 @@
 //	@Success		200	{object}	GetHealthCheckResponse
 //	@Router			/health [get]
 func Health(c *gin.Context) error {
->>>>>>> 817610d1
 	status := GetHealthCheckResponse{Status: HealthOK}
 	return framework.Respond(c, status, http.StatusOK)
 }
--- conflicted
+++ resolved
@@ -415,11 +415,7 @@
 // VerifyCredential godoc
 //
 //	@Summary		Verify a Verifiable Credential
-<<<<<<< HEAD
 //	@Description	Verifies a given verifiable credential. The system does the following levels of verification:
-=======
-//	@Description	Verify a given Verifiable Credential by its ID. The system does the following levels of verification:
->>>>>>> 5710ace1
 //	@Description	1. Makes sure the credential has a valid signature
 //	@Description	2. Makes sure the credential has is not expired
 //	@Description	3. Makes sure the credential complies with the VC Data Model v1.1

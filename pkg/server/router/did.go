--- conflicted
+++ resolved
@@ -252,20 +252,13 @@
 //	@Tags			DecentralizedIdentityAPI
 //	@Accept			json
 //	@Produce		json
-<<<<<<< HEAD
 //	@Param			method	path		string	true	"Method must be one returned by GET /v1/dids"
-//	@Param			deleted	query		boolean	false	"When true, returns soft-deleted DIDs. Otherwise, returns DIDs that have not been soft-deleted. Default is false."
-//	@Success		200		{object}	ListDIDsByMethodResponse
-//	@Failure		400		{string}	string	"Bad request"
-//	@Failure		500		{string}	string	"Internal server error"
-=======
 //	@Param			deleted		query		boolean	false	"When true, returns soft-deleted DIDs. Otherwise, returns DIDs that have not been soft-deleted. Default is false."
 //	@Param			pageSize	query		number	false	"Hint to the server of the maximum elements to return. More may be returned. When not set, the server will return all elements."
 //	@Param			pageToken	query		string	false	"Used to indicate to the server to return a specific page of the list results. Must match a previous requests' `nextPageToken`."
 //	@Success		200			{object}	ListDIDsByMethodResponse
 //	@Failure		400			{string}	string	"Bad request"
 //	@Failure		500			{string}	string	"Internal server error"
->>>>>>> 777620f5
 //	@Router			/v1/dids/{method} [get]
 func (dr DIDRouter) ListDIDsByMethod(c *gin.Context) {
 	method := framework.GetParam(c, MethodParam)

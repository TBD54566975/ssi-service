--- conflicted
+++ resolved
@@ -47,16 +47,6 @@
 
 // GetDIDMethods godoc
 //
-<<<<<<< HEAD
-// @Summary     Get DID Methods
-// @Description Get supported DID method
-// @Tags        DecentralizedIdentityAPI
-// @Accept      json
-// @Produce     json
-// @Success     200 {object} GetDIDMethodsResponse
-// @Router      /v1/dids [get]
-func (dr DIDRouter) GetDIDMethods(c *gin.Context) {
-=======
 //	@Summary		Get DID Methods
 //	@Description	Get supported DID method
 //	@Tags			DecentralizedIdentityAPI
@@ -65,7 +55,6 @@
 //	@Success		200	{object}	GetDIDMethodsResponse
 //	@Router			/v1/dids [get]
 func (dr DIDRouter) GetDIDMethods(c *gin.Context) error {
->>>>>>> 817610d1
 	methods := dr.service.GetSupportedMethods()
 	response := GetDIDMethodsResponse{DIDMethods: methods.Methods}
 	framework.Respond(c, response, http.StatusOK)
@@ -86,23 +75,6 @@
 
 // CreateDIDByMethod godoc
 //
-<<<<<<< HEAD
-// @Summary     Create DID Document
-// @Description Creates a fully custodial DID document with the given method. The document created is stored internally
-// @Description and can be retrieved using the GetOperation. Method dependent registration (for example, DID web
-// @Description registration) is left up to the clients of this API. The private key(s) created by the method are stored
-// @Description internally never leave the service boundary.
-// @Tags        DecentralizedIdentityAPI
-// @Accept      json
-// @Produce     json
-// @Param       request body     CreateDIDByMethodRequest true "request body"
-// @Param       method  path     string                   true "Method"
-// @Success     201     {object} CreateDIDByMethodResponse
-// @Failure     400     {string} string "Bad request"
-// @Failure     500     {string} string "Internal server error"
-// @Router      /v1/dids/{method} [put]
-func (dr DIDRouter) CreateDIDByMethod(c *gin.Context) {
-=======
 //	@Summary		Create DID Document
 //	@Description	Creates a fully custodial DID document with the given method. The document created is stored internally
 //	@Description	and can be retrieved using the GetOperation. Method dependent registration (for example, DID web
@@ -117,8 +89,7 @@
 //	@Failure		400		{string}	string	"Bad request"
 //	@Failure		500		{string}	string	"Internal server error"
 //	@Router			/v1/dids/{method} [put]
-func (dr DIDRouter) CreateDIDByMethod(c *gin.Context) error {
->>>>>>> 817610d1
+func (dr DIDRouter) CreateDIDByMethod(c *gin.Context) {
 	method := framework.GetParam(c, MethodParam)
 	if method == nil {
 		errMsg := "create DID request missing method parameter"
@@ -212,20 +183,6 @@
 
 // GetDIDByMethod godoc
 //
-<<<<<<< HEAD
-// @Summary     Get DID
-// @Description Get DID by method
-// @Tags        DecentralizedIdentityAPI
-// @Accept      json
-// @Produce     json
-// @Param       request body     CreateDIDByMethodRequest true "request body"
-// @Param       method  path     string                   true "Method"
-// @Param       id      path     string                   true "ID"
-// @Success     200     {object} GetDIDByMethodResponse
-// @Failure     400     {string} string "Bad request"
-// @Router      /v1/dids/{method}/{id} [get]
-func (dr DIDRouter) GetDIDByMethod(c *gin.Context) {
-=======
 //	@Summary		Get DID
 //	@Description	Get DID by method
 //	@Tags			DecentralizedIdentityAPI
@@ -237,8 +194,7 @@
 //	@Success		200		{object}	GetDIDByMethodResponse
 //	@Failure		400		{string}	string	"Bad request"
 //	@Router			/v1/dids/{method}/{id} [get]
-func (dr DIDRouter) GetDIDByMethod(c *gin.Context) error {
->>>>>>> 817610d1
+func (dr DIDRouter) GetDIDByMethod(c *gin.Context) {
 	method := framework.GetParam(c, MethodParam)
 	if method == nil {
 		errMsg := "get DID by method request missing method parameter"
@@ -278,20 +234,6 @@
 
 // GetDIDsByMethod godoc
 //
-<<<<<<< HEAD
-// @Summary     Get DIDs
-// @Description Get DIDs by method. Checks for an optional "deleted=true" query parameter, which exclusively returns DIDs that have been "Soft Deleted".
-// @Tags        DecentralizedIdentityAPI
-// @Accept      json
-// @Produce     json
-// @Param       deleted  query    boolean false "When true, returns soft-deleted DIDs. Otherwise, returns DIDs that have not been soft-deleted. Default is false."
-// @Param       request body     GetDIDsRequest true "request body"
-// @Success     200     {object} GetDIDsByMethodResponse
-// @Failure     400     {string} string "Bad request"
-// @Failure     500     {string} string "Internal server error"
-// @Router      /v1/dids/{method} [get]
-func (dr DIDRouter) GetDIDsByMethod(c *gin.Context) {
-=======
 //	@Summary		Get DIDs
 //	@Description	Get DIDs by method. Checks for an optional "deleted=true" query parameter, which exclusively returns DIDs that have been "Soft Deleted".
 //	@Tags			DecentralizedIdentityAPI
@@ -303,8 +245,7 @@
 //	@Failure		400		{string}	string	"Bad request"
 //	@Failure		500		{string}	string	"Internal server error"
 //	@Router			/v1/dids/{method} [get]
-func (dr DIDRouter) GetDIDsByMethod(c *gin.Context) error {
->>>>>>> 817610d1
+func (dr DIDRouter) GetDIDsByMethod(c *gin.Context) {
 	method := framework.GetParam(c, MethodParam)
 	deleted := framework.GetQueryValue(c, DeletedParam)
 	if method == nil {
@@ -345,23 +286,6 @@
 }
 
 // SoftDeleteDIDByMethod godoc
-<<<<<<< HEAD
-// @Description When this is called with the correct did method and id it will flip the softDelete flag to true for the db entry.
-// @Description A user can still get the did if they know the DID ID, and the did keys will still exist, but this did will not show up in the GetDIDsByMethod call
-// @Description This facilitates a clean SSI-Service Admin UI but not leave any hanging VCs with inaccessible hanging DIDs.
-// @Summary     Soft Delete DID
-// @Description Soft Deletes DID by method
-// @Tags        DecentralizedIdentityAPI
-// @Accept      json
-// @Produce     json
-// @Param       method  path     string                   true "Method"
-// @Param       id      path     string                   true "ID"
-// @Success     204     {string} string "No Content"
-// @Failure     400     {string} string "Bad request"
-// @Failure     500     {string} string "Internal server error"
-// @Router      /v1/dids/{method}/{id} [delete]
-func (dr DIDRouter) SoftDeleteDIDByMethod(c *gin.Context) {
-=======
 //
 //	@Description	When this is called with the correct did method and id it will flip the softDelete flag to true for the db entry.
 //	@Description	A user can still get the did if they know the DID ID, and the did keys will still exist, but this did will not show up in the GetDIDsByMethod call
@@ -377,8 +301,7 @@
 //	@Failure		400		{string}	string	"Bad request"
 //	@Failure		500		{string}	string	"Internal server error"
 //	@Router			/v1/dids/{method}/{id} [delete]
-func (dr DIDRouter) SoftDeleteDIDByMethod(c *gin.Context) error {
->>>>>>> 817610d1
+func (dr DIDRouter) SoftDeleteDIDByMethod(c *gin.Context) {
 	method := framework.GetParam(c, MethodParam)
 	if method == nil {
 		errMsg := "soft delete DID by method request missing method parameter"
@@ -404,18 +327,6 @@
 
 // ResolveDID godoc
 //
-<<<<<<< HEAD
-// @Summary     Resolve a DID
-// @Description Resolve a DID that may not be stored in this service
-// @Tags        DecentralizedIdentityAPI
-// @Accept      json
-// @Produce     json
-// @Param       id  path     string true "ID"
-// @Success     200 {object} ResolveDIDResponse
-// @Failure     400 {string} string "Bad request"
-// @Router      /v1/dids/resolver/{id} [get]
-func (dr DIDRouter) ResolveDID(c *gin.Context) {
-=======
 //	@Summary		Resolve a DID
 //	@Description	Resolve a DID that may not be stored in this service
 //	@Tags			DecentralizedIdentityAPI
@@ -425,8 +336,7 @@
 //	@Success		200	{object}	ResolveDIDResponse
 //	@Failure		400	{string}	string	"Bad request"
 //	@Router			/v1/dids/resolver/{id} [get]
-func (dr DIDRouter) ResolveDID(c *gin.Context) error {
->>>>>>> 817610d1
+func (dr DIDRouter) ResolveDID(c *gin.Context) {
 	id := framework.GetParam(c, IDParam)
 	if id == nil {
 		errMsg := "get DID request missing id parameter"

package router

import (
	"context"
	"fmt"
	"github.com/TBD54566975/ssi-sdk/credential/exchange"
	"github.com/pkg/errors"
	"github.com/sirupsen/logrus"
	"github.com/tbd54566975/ssi-service/internal/keyaccess"
	"github.com/tbd54566975/ssi-service/pkg/server/framework"
	svcframework "github.com/tbd54566975/ssi-service/pkg/service/framework"
	"github.com/tbd54566975/ssi-service/pkg/service/presentation"
	"net/http"
)

type PresentationRouter struct {
	service *presentation.Service
}

func NewPresentationRouter(s svcframework.Service) (*PresentationRouter, error) {
	if s == nil {
		return nil, errors.New("service cannot be nil")
	}
	service, ok := s.(*presentation.Service)
	if !ok {
		return nil, fmt.Errorf("could not create presentation router with service type: %s", s.Type())
	}
	return &PresentationRouter{service: service}, nil
}

type CreatePresentationDefinitionRequest struct {
	Name                   string                           `json:"name,omitempty"`
	Purpose                string                           `json:"purpose,omitempty"`
	Format                 *exchange.ClaimFormat            `json:"format,omitempty" validate:"omitempty,dive"`
	InputDescriptors       []exchange.InputDescriptor       `json:"inputDescriptors" validate:"required,dive"`
	SubmissionRequirements []exchange.SubmissionRequirement `json:"submissionRequirements,omitempty" validate:"omitempty,dive"`
}

type CreatePresentationDefinitionResponse struct {
	PresentationDefinition exchange.PresentationDefinition `json:"presentation_definition"`
}

// CreatePresentationDefinition godoc
// @Summary      Create PresentationDefinition
// @Description  Create presentation definition
// @Tags         PresentationDefinitionAPI
// @Accept       json
// @Produce      json
// @Param        request  body      CreatePresentationDefinitionRequest  true  "request body"
// @Success      201      {object}  CreatePresentationDefinitionResponse
// @Failure      400      {string}  string  "Bad request"
// @Failure      500      {string}  string  "Internal server error"
// @Router       /v1/presentation/definition [put]
func (pr PresentationRouter) CreatePresentationDefinition(ctx context.Context, w http.ResponseWriter, r *http.Request) error {
	var request CreatePresentationDefinitionRequest
	errMsg := "Invalid Presentation Definition Request"
	if err := framework.Decode(r, &request); err != nil {
		logrus.WithError(err).Error(errMsg)
		return framework.NewRequestError(errors.Wrap(err, errMsg), http.StatusBadRequest)
	}

	if err := framework.ValidateRequest(request); err != nil {
		logrus.WithError(err).Error(errMsg)
		return framework.NewRequestError(errors.Wrap(err, errMsg), http.StatusBadRequest)
	}

	def, err := definitionFromRequest(request)
	if err != nil {
		logrus.WithError(err).Error(errMsg)
		return framework.NewRequestError(errors.Wrap(err, errMsg), http.StatusBadRequest)
	}
	serviceResp, err := pr.service.CreatePresentationDefinition(presentation.CreatePresentationDefinitionRequest{PresentationDefinition: *def})
	if err != nil {
		logrus.WithError(err).Error(errMsg)
		return framework.NewRequestError(errors.Wrap(err, errMsg), http.StatusInternalServerError)
	}

	resp := CreatePresentationDefinitionResponse{
		PresentationDefinition: serviceResp.PresentationDefinition,
	}
	return framework.Respond(ctx, w, resp, http.StatusCreated)
}

func definitionFromRequest(request CreatePresentationDefinitionRequest) (*exchange.PresentationDefinition, error) {
	b := exchange.NewPresentationDefinitionBuilder()
	if err := b.SetName(request.Name); err != nil {
		return nil, err
	}
	if err := b.SetPurpose(request.Purpose); err != nil {
		return nil, err
	}
	if request.Format != nil {
		if err := b.SetClaimFormat(*request.Format); err != nil {
			return nil, err
		}
	}
	if len(request.SubmissionRequirements) > 0 {
		if err := b.SetSubmissionRequirements(request.SubmissionRequirements); err != nil {
			return nil, err
		}
	}
	if len(request.InputDescriptors) > 0 {
		if err := b.SetInputDescriptors(request.InputDescriptors); err != nil {
			return nil, err
		}
	}

	req, err := b.Build()
	if err != nil {
		return nil, err
	}
	return req, nil
}

type GetPresentationDefinitionResponse struct {
	PresentationDefinition exchange.PresentationDefinition `json:"presentation_definition"`
}

// GetPresentationDefinition godoc
// @Summary      Get PresentationDefinition
// @Description  Get a presentation definition by its ID
// @Tags         PresentationDefinitionAPI
// @Accept       json
// @Produce      json
// @Param        id   path      string  true  "ID"
// @Success      200  {object}  GetPresentationDefinitionResponse
// @Failure      400  {string}  string  "Bad request"
// @Router       /v1/presentation/definition/{id} [get]
func (pr PresentationRouter) GetPresentationDefinition(ctx context.Context, w http.ResponseWriter, r *http.Request) error {
	id := framework.GetParam(ctx, IDParam)
	if id == nil {
		errMsg := "cannot get presentation without ID parameter"
		logrus.Error(errMsg)
		return framework.NewRequestErrorMsg(errMsg, http.StatusBadRequest)
	}

	def, err := pr.service.GetPresentationDefinition(presentation.GetPresentationDefinitionRequest{ID: *id})
	if err != nil {
		errMsg := fmt.Sprintf("could not get presentation with id: %s", *id)
		logrus.WithError(err).Error(errMsg)
		return framework.NewRequestError(errors.Wrap(err, errMsg), http.StatusBadRequest)
	}

	resp := GetPresentationDefinitionResponse{
		PresentationDefinition: def.PresentationDefinition,
	}
	return framework.Respond(ctx, w, resp, http.StatusOK)
}

// DeletePresentationDefinition godoc
// @Summary      Delete PresentationDefinition
// @Description  Delete a presentation definition by its ID
// @Tags         PresentationDefinitionAPI
// @Accept       json
// @Produce      json
// @Param        id   path      string  true  "ID"
// @Success      200  {string}  string  "OK"
// @Failure      400  {string}  string  "Bad request"
// @Failure      500  {string}  string  "Internal server error"
// @Router       /v1/presentation/definition/{id} [delete]
func (pr PresentationRouter) DeletePresentationDefinition(ctx context.Context, w http.ResponseWriter, _ *http.Request) error {
	id := framework.GetParam(ctx, IDParam)
	if id == nil {
		errMsg := "cannot delete a presentation without an ID parameter"
		logrus.Error(errMsg)
		return framework.NewRequestErrorMsg(errMsg, http.StatusBadRequest)
	}

	if err := pr.service.DeletePresentationDefinition(presentation.DeletePresentationDefinitionRequest{ID: *id}); err != nil {
		errMsg := fmt.Sprintf("could not delete presentation with id: %s", *id)
		logrus.WithError(err).Error(errMsg)
		return framework.NewRequestError(errors.Wrap(err, errMsg), http.StatusInternalServerError)
	}

	return framework.Respond(ctx, w, nil, http.StatusOK)
}

type CreateSubmissionRequest struct {
	SubmissionJWT keyaccess.JWT `json:"submissionJwt" validate:"required"`
}

type Operation struct {
	ID     string          `json:"id"`
	Done   bool            `json:"done"`
	Result OperationResult `json:"result,omitempty"`
}

type OperationResult struct {
	Error    string                          `json:"error,omitempty"`
	Response exchange.PresentationSubmission `json:"response,omitempty"`
}

// CreateSubmission godoc
// @Summary      Create Submission
// @Description  Creates a submission in this server ready to be reviewed.
// @Tags         SubmissionAPI
// @Accept       json
// @Produce      json
// @Param        request  body      CreateSubmissionRequest  true  "request body"
// @Success      201      {object}  Operation
// @Failure      400      {string}  string  "Bad request"
// @Failure      500      {string}  string  "Internal server error"
// @Router       /v1/presentations/submissions [put]
func (pr PresentationRouter) CreateSubmission(ctx context.Context, w http.ResponseWriter, r *http.Request) error {
	var resp Operation
	return framework.Respond(ctx, w, resp, http.StatusCreated)
}

type GetSubmissionResponse struct {
	Submission exchange.PresentationSubmission `json:"submission"`
}

// GetSubmission godoc
// @Summary      Get Submission
// @Description  Get a submission by its ID
// @Tags         SubmissionAPI
// @Accept       json
// @Produce      json
// @Param        id   path      string  true  "ID"
// @Success      200  {object}  GetSubmissionResponse
// @Failure      400  {string}  string  "Bad request"
// @Router       /v1/presentations/submission/{id} [get]
func (pr PresentationRouter) GetSubmission(ctx context.Context, w http.ResponseWriter, r *http.Request) error {
	var resp GetSubmissionResponse
	return framework.Respond(ctx, w, resp, http.StatusOK)
}

type ListSubmissionRequest struct {
	Filter string `json:"filter"`
}

type ListSubmissionResponse struct {
	Submissions []exchange.PresentationSubmission `json:"submissions"`
}

// ListSubmissions godoc
// @Summary      List Submissions
<<<<<<< HEAD
// @Description  List existing submissions according to a filtering query.
=======
// @Description  List existing submissions according to a filtering query. The `filter` field follows the syntax described in https://google.aip.dev/160.
>>>>>>> 2b258b0d
// @Tags         SubmissionAPI
// @Accept       json
// @Produce      json
// @Param        request  body      ListSubmissionRequest  true  "request body"
// @Success      200  {object}  ListSubmissionResponse
// @Failure      400  {string}  string  "Bad request"
// @Failure      500  {string}  string  "Internal server error"
// @Router       /v1/presentations/submissions [get]
func (pr PresentationRouter) ListSubmissions(ctx context.Context, w http.ResponseWriter, r *http.Request) error {
	return framework.Respond(ctx, w, ListSubmissionResponse{}, http.StatusOK)
}

type ReviewSubmissionRequest struct {
	Approved bool   `json:"approved" validate:"required"`
	Reason   string `json:"reason"`
}

type ReviewSubmissionResponse struct {
	Submission exchange.PresentationSubmission `json:"submission"`
}

// ReviewSubmission godoc
// @Summary      Review a pending submissions
// @Description  Reviews a pending submission. After this method is called, the operation with `id==presentations/submissions/{submission_id}` will be updated with the result of this invocation.
// @Tags         SubmissionAPI
// @Accept       json
// @Produce      json
// @Param        request  body      ReviewSubmissionRequest  true  "request body"
// @Success      200  {object}  ReviewSubmissionResponse
// @Failure      400  {string}  string  "Bad request"
// @Failure      500  {string}  string  "Internal server error"
// @Router       /v1/presentations/submissions [get]
func (pr PresentationRouter) ReviewSubmission(ctx context.Context, w http.ResponseWriter, r *http.Request) error {
	return framework.Respond(ctx, w, ReviewSubmissionResponse{}, http.StatusOK)
}<|MERGE_RESOLUTION|>--- conflicted
+++ resolved
@@ -235,11 +235,7 @@
 
 // ListSubmissions godoc
 // @Summary      List Submissions
-<<<<<<< HEAD
-// @Description  List existing submissions according to a filtering query.
-=======
 // @Description  List existing submissions according to a filtering query. The `filter` field follows the syntax described in https://google.aip.dev/160.
->>>>>>> 2b258b0d
 // @Tags         SubmissionAPI
 // @Accept       json
 // @Produce      json

--- conflicted
+++ resolved
@@ -46,8 +46,8 @@
 }
 
 type PublishManifestResponse struct {
-	Manifest    *manifest.CredentialManifest    `json:"manifest" validate:"required"`
-	DWNResponse *dwnpkg.PublishManifestResponse `json:"dwnResponse" validate:"required"`
+	Manifest    manifest.CredentialManifest       `json:"manifest" validate:"required"`
+	DWNResponse dwnpkg.DWNPublishManifestResponse `json:"dwnResponse" validate:"required"`
 }
 
 // PublishManifest godoc
@@ -79,17 +79,13 @@
 	req := request.ToServiceRequest()
 	publishManifestResponse, err := dwnr.service.GetManifest(req)
 
-<<<<<<< HEAD
-	if err != nil || publishManifestResponse.Manifest == nil {
-=======
 	if err != nil || publishManifestResponse.Manifest.IsEmpty() {
->>>>>>> 8905a124
 		errMsg := "could not retrieve manifest"
 		logrus.WithError(err).Error(errMsg)
 		return framework.NewRequestError(errors.Wrap(err, errMsg), http.StatusInternalServerError)
 	}
 
-	dwnResp, err := dwnpkg.PublishManifest(dwnr.service.Config().DWNEndpoint, *publishManifestResponse.Manifest)
+	dwnResp, err := dwnpkg.PublishManifest(dwnr.service.Config().DWNEndpoint, publishManifestResponse.Manifest)
 
 	if err != nil {
 		errMsg := "could not publish manifest to DWN"
@@ -97,6 +93,6 @@
 		return framework.NewRequestError(errors.Wrap(err, errMsg), http.StatusInternalServerError)
 	}
 
-	resp := PublishManifestResponse{Manifest: publishManifestResponse.Manifest, DWNResponse: dwnResp}
+	resp := PublishManifestResponse{Manifest: publishManifestResponse.Manifest, DWNResponse: *dwnResp}
 	return framework.Respond(ctx, w, resp, http.StatusAccepted)
 }
package router

import (
	"fmt"
	"net/http"

	"github.com/gin-gonic/gin"

	"github.com/tbd54566975/ssi-service/pkg/server/framework"
	svcframework "github.com/tbd54566975/ssi-service/pkg/service/framework"
)

func Readiness(services []svcframework.Service) gin.HandlerFunc {
	return readiness{getter: servicesToGet{services: services}}.ready
}

type readiness struct {
	getter serviceGetter
}

type GetReadinessResponse struct {
	// Overall status of the ssi service.
	Status svcframework.Status `json:"status"`

	// A map from the name of the service ot the status of that current service.
	ServiceStatuses map[svcframework.Type]svcframework.Status `json:"serviceStatuses"`
}

// Readiness godoc
//
<<<<<<< HEAD
// @Summary     Readiness
// @Description Readiness runs a number of application specific checks to see if all the relied upon services are
// @Description healthy.
// @Tags        Readiness
// @Accept      json
// @Produce     json
// @Success     200 {object} GetReadinessResponse
// @Router      /readiness [get]
func (r readiness) ready(c *gin.Context) {
=======
//	@Summary		Readiness
//	@Description	Readiness runs a number of application specific checks to see if all the relied upon services are
//	@Description	healthy.
//	@Tags			Readiness
//	@Accept			json
//	@Produce		json
//	@Success		200	{object}	GetReadinessResponse
//	@Router			/readiness [get]
func (r readiness) ready(c *gin.Context) error {
>>>>>>> 817610d1
	services := r.getter.getServices()
	numServices := len(services)
	readyServices := 0
	statuses := make(map[svcframework.Type]svcframework.Status)
	for _, s := range services {
		status := s.Status()
		statuses[s.Type()] = status
		if status.Status == svcframework.StatusReady {
			readyServices++
		}
	}

	var status svcframework.Status
	if readyServices < numServices {
		status = svcframework.Status{
			Status:  svcframework.StatusNotReady,
			Message: fmt.Sprintf("out of [%d] service, [%d] are ready", numServices, readyServices),
		}
	} else {
		status = svcframework.Status{
			Status:  svcframework.StatusReady,
			Message: "all services ready",
		}
	}
	response := GetReadinessResponse{
		Status:          status,
		ServiceStatuses: statuses,
	}

	framework.Respond(c, response, http.StatusOK)
}

// serviceGetter is a dependency of this readiness handler to know which service are available in the server
type serviceGetter interface {
	getServices() []svcframework.Service
}

type servicesToGet struct {
	services []svcframework.Service
}

func (s servicesToGet) getServices() []svcframework.Service {
	return s.services
}<|MERGE_RESOLUTION|>--- conflicted
+++ resolved
@@ -28,17 +28,6 @@
 
 // Readiness godoc
 //
-<<<<<<< HEAD
-// @Summary     Readiness
-// @Description Readiness runs a number of application specific checks to see if all the relied upon services are
-// @Description healthy.
-// @Tags        Readiness
-// @Accept      json
-// @Produce     json
-// @Success     200 {object} GetReadinessResponse
-// @Router      /readiness [get]
-func (r readiness) ready(c *gin.Context) {
-=======
 //	@Summary		Readiness
 //	@Description	Readiness runs a number of application specific checks to see if all the relied upon services are
 //	@Description	healthy.
@@ -47,8 +36,7 @@
 //	@Produce		json
 //	@Success		200	{object}	GetReadinessResponse
 //	@Router			/readiness [get]
-func (r readiness) ready(c *gin.Context) error {
->>>>>>> 817610d1
+func (r readiness) ready(c *gin.Context) {
 	services := r.getter.getServices()
 	numServices := len(services)
 	readyServices := 0

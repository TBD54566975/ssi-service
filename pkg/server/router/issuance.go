package router

import (
	"fmt"
	"net/http"

	"github.com/gin-gonic/gin"
	"github.com/pkg/errors"

	"github.com/tbd54566975/ssi-service/pkg/server/framework"
	svcframework "github.com/tbd54566975/ssi-service/pkg/service/framework"
	"github.com/tbd54566975/ssi-service/pkg/service/issuance"
)

type IssuanceRouter struct {
	service issuance.Service
}

func NewIssuanceRouter(svc svcframework.Service) (*IssuanceRouter, error) {
	service, ok := svc.(*issuance.Service)
	if !ok {
		return nil, errors.New("could not cast to issuance service type")
	}
	return &IssuanceRouter{service: *service}, nil
}

// GetIssuanceTemplate godoc
//
//	@Summary		Get issuance template
//	@Description	Get an issuance template by its id
//	@Tags			IssuanceAPI
//	@Accept			json
//	@Produce		json
//	@Param			id	path		string	true	"ID"
<<<<<<< HEAD
//	@Success		200	{object}	issuing.Template
=======
//	@Success		200	{object}	issuance.Template
>>>>>>> 7a9346d1
//	@Failure		400	{string}	string	"Bad request"
//	@Router			/v1/issuancetemplates/{id} [get]
func (ir IssuanceRouter) GetIssuanceTemplate(c *gin.Context) {
	id := framework.GetParam(c, IDParam)
	if id == nil {
		errMsg := "cannot get issuance template without an ID"
		framework.LoggingRespondErrMsg(c, errMsg, http.StatusBadRequest)
		return
	}

	issuanceTemplate, err := ir.service.GetIssuanceTemplate(c, &issuance.GetIssuanceTemplateRequest{ID: *id})
	if err != nil {
		errMsg := "getting issuance template"
		framework.LoggingRespondErrWithMsg(c, err, errMsg, http.StatusInternalServerError)
		return
	}
	framework.Respond(c, issuanceTemplate.IssuanceTemplate, http.StatusOK)
}

type CreateIssuanceTemplateRequest struct {
<<<<<<< HEAD
	issuing.Template
}

func (r CreateIssuanceTemplateRequest) toServiceRequest() *issuing.CreateIssuanceTemplateRequest {
	return &issuing.CreateIssuanceTemplateRequest{IssuanceTemplate: r.Template}
=======
	issuance.Template
}

func (r CreateIssuanceTemplateRequest) toServiceRequest() *issuance.CreateIssuanceTemplateRequest {
	return &issuance.CreateIssuanceTemplateRequest{IssuanceTemplate: r.Template}
>>>>>>> 7a9346d1
}

// CreateIssuanceTemplate godoc
//
//	@Summary		Create issuance template
//	@Description	Create issuance template
//	@Tags			IssuanceAPI
//	@Accept			json
//	@Produce		json
//	@Param			request	body		CreateIssuanceTemplateRequest	true	"request body"
<<<<<<< HEAD
//	@Success		201		{object}	issuing.Template
=======
//	@Success		201		{object}	issuance.Template
>>>>>>> 7a9346d1
//	@Failure		400		{string}	string	"Bad request"
//	@Failure		500		{string}	string	"Internal server error"
//	@Router			/v1/issuancetemplates [put]
func (ir IssuanceRouter) CreateIssuanceTemplate(c *gin.Context) {
	errMsg := "Invalid Issuance Template Request"
	var request CreateIssuanceTemplateRequest
	if err := framework.Decode(c.Request, &request); err != nil {
		framework.LoggingRespondErrWithMsg(c, err, errMsg, http.StatusBadRequest)
		return
	}

	template, err := ir.service.CreateIssuanceTemplate(c, request.toServiceRequest())
	if err != nil {
		errMsg = "creating issuing template"
		framework.LoggingRespondErrWithMsg(c, err, errMsg, http.StatusInternalServerError)
		return
	}

	framework.Respond(c, template, http.StatusCreated)
}

// DeleteIssuanceTemplate godoc
//
//	@Summary		Delete issuance template
//	@Description	Delete issuance template by ID
//	@Tags			IssuanceAPI
//	@Accept			json
//	@Produce		json
//	@Param			id	path		string	true	"ID"
//	@Success		204	{string}	string	"No Content"
//	@Failure		400	{string}	string	"Bad request"
//	@Failure		500	{string}	string	"Internal server error"
//	@Router			/v1/issuancetemplates/{id} [delete]
func (ir IssuanceRouter) DeleteIssuanceTemplate(c *gin.Context) {
	id := framework.GetParam(c, IDParam)
	if id == nil {
		errMsg := "cannot delete an issuing template without an ID parameter"
		framework.LoggingRespondErrMsg(c, errMsg, http.StatusBadRequest)
		return
	}

	if err := ir.service.DeleteIssuanceTemplate(c, &issuance.DeleteIssuanceTemplateRequest{ID: *id}); err != nil {
		errMsg := fmt.Sprintf("could not delete issuance template with id: %s", *id)
		framework.LoggingRespondErrWithMsg(c, err, errMsg, http.StatusInternalServerError)
		return
	}

	framework.Respond(c, nil, http.StatusNoContent)
}

type ListIssuanceTemplatesResponse struct {
<<<<<<< HEAD
	IssuanceTemplates []issuing.Template `json:"issuanceTemplates,omitempty"`
=======
	IssuanceTemplates []issuance.Template `json:"issuanceTemplates,omitempty"`
>>>>>>> 7a9346d1
}

// ListIssuanceTemplates godoc
//
//	@Summary		Lists issuance templates
//	@Description	Lists all issuance templates stored in this service.
//	@Tags			IssuanceAPI
//	@Accept			json
//	@Produce		json
//	@Success		200	{object}	ListIssuanceTemplatesResponse
//	@Failure		400	{string}	string	"Bad request"
//	@Failure		500	{string}	string	"Internal server error"
//	@Router			/v1/manifests [get]
<<<<<<< HEAD
func (ir IssuanceRouter) ListIssuanceTemplates(c *gin.Context) {
	gotManifests, err := ir.service.ListIssuanceTemplates(c, &issuing.ListIssuanceTemplatesRequest{})
=======
func (ir IssuanceRouter) ListIssuanceTemplates(c *gin.Context) error {
	gotManifests, err := ir.service.ListIssuanceTemplates(c, &issuance.ListIssuanceTemplatesRequest{})

>>>>>>> 7a9346d1
	if err != nil {
		errMsg := "could not get templates"
		framework.LoggingRespondErrWithMsg(c, err, errMsg, http.StatusBadRequest)
		return
	}

	resp := ListIssuanceTemplatesResponse{IssuanceTemplates: gotManifests.IssuanceTemplates}
	framework.Respond(c, resp, http.StatusOK)
}<|MERGE_RESOLUTION|>--- conflicted
+++ resolved
@@ -32,11 +32,7 @@
 //	@Accept			json
 //	@Produce		json
 //	@Param			id	path		string	true	"ID"
-<<<<<<< HEAD
-//	@Success		200	{object}	issuing.Template
-=======
 //	@Success		200	{object}	issuance.Template
->>>>>>> 7a9346d1
 //	@Failure		400	{string}	string	"Bad request"
 //	@Router			/v1/issuancetemplates/{id} [get]
 func (ir IssuanceRouter) GetIssuanceTemplate(c *gin.Context) {
@@ -57,19 +53,11 @@
 }
 
 type CreateIssuanceTemplateRequest struct {
-<<<<<<< HEAD
-	issuing.Template
-}
-
-func (r CreateIssuanceTemplateRequest) toServiceRequest() *issuing.CreateIssuanceTemplateRequest {
-	return &issuing.CreateIssuanceTemplateRequest{IssuanceTemplate: r.Template}
-=======
 	issuance.Template
 }
 
 func (r CreateIssuanceTemplateRequest) toServiceRequest() *issuance.CreateIssuanceTemplateRequest {
 	return &issuance.CreateIssuanceTemplateRequest{IssuanceTemplate: r.Template}
->>>>>>> 7a9346d1
 }
 
 // CreateIssuanceTemplate godoc
@@ -80,11 +68,7 @@
 //	@Accept			json
 //	@Produce		json
 //	@Param			request	body		CreateIssuanceTemplateRequest	true	"request body"
-<<<<<<< HEAD
-//	@Success		201		{object}	issuing.Template
-=======
 //	@Success		201		{object}	issuance.Template
->>>>>>> 7a9346d1
 //	@Failure		400		{string}	string	"Bad request"
 //	@Failure		500		{string}	string	"Internal server error"
 //	@Router			/v1/issuancetemplates [put]
@@ -136,11 +120,7 @@
 }
 
 type ListIssuanceTemplatesResponse struct {
-<<<<<<< HEAD
-	IssuanceTemplates []issuing.Template `json:"issuanceTemplates,omitempty"`
-=======
 	IssuanceTemplates []issuance.Template `json:"issuanceTemplates,omitempty"`
->>>>>>> 7a9346d1
 }
 
 // ListIssuanceTemplates godoc
@@ -154,14 +134,8 @@
 //	@Failure		400	{string}	string	"Bad request"
 //	@Failure		500	{string}	string	"Internal server error"
 //	@Router			/v1/manifests [get]
-<<<<<<< HEAD
 func (ir IssuanceRouter) ListIssuanceTemplates(c *gin.Context) {
-	gotManifests, err := ir.service.ListIssuanceTemplates(c, &issuing.ListIssuanceTemplatesRequest{})
-=======
-func (ir IssuanceRouter) ListIssuanceTemplates(c *gin.Context) error {
 	gotManifests, err := ir.service.ListIssuanceTemplates(c, &issuance.ListIssuanceTemplatesRequest{})
-
->>>>>>> 7a9346d1
 	if err != nil {
 		errMsg := "could not get templates"
 		framework.LoggingRespondErrWithMsg(c, err, errMsg, http.StatusBadRequest)

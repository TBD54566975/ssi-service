package server

import (
	"context"
	"net/http"
	"net/http/httptest"
	"testing"
	"time"

	"github.com/TBD54566975/ssi-sdk/credential/exchange"
	manifestsdk "github.com/TBD54566975/ssi-sdk/credential/manifest"
	"github.com/TBD54566975/ssi-sdk/crypto"
	"github.com/goccy/go-json"
	"github.com/google/go-cmp/cmp"
	"github.com/google/go-cmp/cmp/cmpopts"
	"github.com/stretchr/testify/assert"
	"github.com/stretchr/testify/require"

	"github.com/tbd54566975/ssi-service/config"
	"github.com/tbd54566975/ssi-service/pkg/server/router"
	"github.com/tbd54566975/ssi-service/pkg/service/did"
	"github.com/tbd54566975/ssi-service/pkg/service/issuance"
	"github.com/tbd54566975/ssi-service/pkg/service/manifest/model"
	"github.com/tbd54566975/ssi-service/pkg/service/schema"
	"github.com/tbd54566975/ssi-service/pkg/storage"
)

func TestIssuanceRouter(t *testing.T) {
	now := time.Now()
	duration := 10 * time.Second
	t.Run("CreateIssuanceTemplate", func(tt *testing.T) {
		issuerResp, createdSchema, manifest, r := setupAllThings(tt)
		for _, tc := range []struct {
			name    string
			request router.CreateIssuanceTemplateRequest
		}{
			{
				name: "returns a template with ID",
				request: router.CreateIssuanceTemplateRequest{
<<<<<<< HEAD
					Template: issuing.Template{
=======
					Template: issuance.Template{
>>>>>>> 7a9346d1
						CredentialManifest: manifest.Manifest.ID,
						Issuer:             issuerResp.DID.ID,
						IssuerKID:          issuerResp.DID.VerificationMethod[0].ID,
						Credentials: []issuance.CredentialTemplate{
							{
								ID:     "output_descriptor_1",
								Schema: createdSchema.Schema.ID,
								Data: issuance.ClaimTemplates{
									"foo":   "bar",
									"hello": "$.vcsomething.something",
								},
								Expiry: issuance.TimeLike{
									Time: &now,
								},
							},
						},
					},
				},
			},
			{
				name: "returns a template with ID when schema is empty",
				request: router.CreateIssuanceTemplateRequest{
<<<<<<< HEAD
					Template: issuing.Template{
=======
					Template: issuance.Template{
>>>>>>> 7a9346d1
						CredentialManifest: manifest.Manifest.ID,
						Issuer:             issuerResp.DID.ID,
						IssuerKID:          issuerResp.DID.VerificationMethod[0].ID,
						Credentials: []issuance.CredentialTemplate{
							{
								ID:     "output_descriptor_1",
								Schema: "",
								Data: issuance.ClaimTemplates{
									"foo":   "bar",
									"hello": "$.vcsomething.something",
								},
								Expiry: issuance.TimeLike{
									Time: &now,
								},
							},
						},
					},
				},
			},
		} {
			tt.Run(tc.name, func(t *testing.T) {
				value := newRequestValue(t, tc.request)
				req := httptest.NewRequest(http.MethodPut, "https://ssi-service.com/v1/issuancetemplates", value)
				w := httptest.NewRecorder()

				c := newRequestContext(w, req)
				r.CreateIssuanceTemplate(c)
				assert.True(t, is2xxResponse(w.Code))

<<<<<<< HEAD
				var resp issuing.Template
=======
				var resp issuance.Template
>>>>>>> 7a9346d1
				assert.NoError(t, json.NewDecoder(w.Body).Decode(&resp))
				assert.NotEmpty(t, resp.ID)
			})
		}
	})

	t.Run("CreateIssuanceTemplate returns error", func(tt *testing.T) {
		issuerResp, createdSchema, manifest, r := setupAllThings(tt)

		for _, tc := range []struct {
			name          string
			request       router.CreateIssuanceTemplateRequest
			expectedError string
		}{
			{
				name: "when missing output_descriptor_id",
				request: router.CreateIssuanceTemplateRequest{
<<<<<<< HEAD
					Template: issuing.Template{
=======
					Template: issuance.Template{
>>>>>>> 7a9346d1
						CredentialManifest: manifest.Manifest.ID,
						Issuer:             issuerResp.DID.ID,
						IssuerKID:          issuerResp.DID.VerificationMethod[0].ID,
						Credentials: []issuance.CredentialTemplate{
							{
								ID:     "",
								Schema: createdSchema.Schema.ID,
								Data: issuance.ClaimTemplates{
									"foo":   "bar",
									"hello": "$.vcsomething.something",
								},
								Expiry: issuance.TimeLike{
									Time: &now,
								},
							},
						},
					},
				},
				expectedError: "ID cannot be empty",
			},
			{
				name: "when both times are set",
				request: router.CreateIssuanceTemplateRequest{
<<<<<<< HEAD
					Template: issuing.Template{
=======
					Template: issuance.Template{
>>>>>>> 7a9346d1
						CredentialManifest: manifest.Manifest.ID,
						Issuer:             issuerResp.DID.ID,
						IssuerKID:          issuerResp.DID.VerificationMethod[0].ID,
						Credentials: []issuance.CredentialTemplate{
							{
								ID:     "output_descriptor_1",
								Schema: createdSchema.Schema.ID,
								Data: issuance.ClaimTemplates{
									"foo":   "bar",
									"hello": "$.vcsomething.something",
								},
								Expiry: issuance.TimeLike{
									Time:     &now,
									Duration: &duration,
								},
							},
						},
					},
				},
				expectedError: "Time and Duration cannot be both set simultaneously",
			},
			{
				name: "when credential schema does not exist",
				request: router.CreateIssuanceTemplateRequest{
<<<<<<< HEAD
					Template: issuing.Template{
=======
					Template: issuance.Template{
>>>>>>> 7a9346d1
						CredentialManifest: manifest.Manifest.ID,
						Issuer:             issuerResp.DID.ID,
						IssuerKID:          issuerResp.DID.VerificationMethod[0].ID,
						Credentials: []issuance.CredentialTemplate{
							{
								ID:     "output_descriptor_1",
								Schema: "fake schema",
								Data: issuance.ClaimTemplates{
									"foo":   "bar",
									"hello": "$.vcsomething.something",
								},
								Expiry: issuance.TimeLike{
									Time: &now,
								},
							},
						},
					},
				},
				expectedError: "schema not found",
			},
			{
				name: "when credential manifest ID is does not exist",
				request: router.CreateIssuanceTemplateRequest{
<<<<<<< HEAD
					Template: issuing.Template{
=======
					Template: issuance.Template{
>>>>>>> 7a9346d1
						CredentialManifest: "fake manifest id",
						Issuer:             issuerResp.DID.ID,
						IssuerKID:          issuerResp.DID.VerificationMethod[0].ID,
						Credentials: []issuance.CredentialTemplate{
							{
								ID:     "output_descriptor_1",
								Schema: createdSchema.ID,
								Data: issuance.ClaimTemplates{
									"foo":   "bar",
									"hello": "$.vcsomething.something",
								},
								Expiry: issuance.TimeLike{
									Time: &now,
								},
							},
						},
					},
				},
				expectedError: "manifest not found",
			},
			{
				name: "when issuer is empty",
				request: router.CreateIssuanceTemplateRequest{
<<<<<<< HEAD
					Template: issuing.Template{
=======
					Template: issuance.Template{
>>>>>>> 7a9346d1
						CredentialManifest: manifest.Manifest.ID,
						Credentials: []issuance.CredentialTemplate{
							{
								ID:     "output_descriptor_1",
								Schema: createdSchema.ID,
								Data: issuance.ClaimTemplates{
									"foo":   "bar",
									"hello": "$.vcsomething.something",
								},
								Expiry: issuance.TimeLike{
									Time: &now,
								},
							},
						},
					},
				},
				expectedError: "field validation error",
			},
		} {
			tt.Run(tc.name, func(ttt *testing.T) {
				value := newRequestValue(ttt, tc.request)
				req := httptest.NewRequest(http.MethodPut, "https://ssi-service.com/v1/issuancetemplates", value)
				w := httptest.NewRecorder()

				c := newRequestContext(w, req)
				r.CreateIssuanceTemplate(c)
				assert.Contains(ttt, w.Body.String(), tc.expectedError)
			})

		}
	})

	t.Run("Create, Get, Delete work as expected", func(tt *testing.T) {
		issuerResp, createdSchema, manifest, r := setupAllThings(tt)

<<<<<<< HEAD
		inputTemplate := issuing.Template{
=======
		inputTemplate := issuance.Template{
>>>>>>> 7a9346d1
			CredentialManifest: manifest.Manifest.ID,
			Issuer:             issuerResp.DID.ID,
			IssuerKID:          issuerResp.DID.VerificationMethod[0].ID,
			Credentials: []issuance.CredentialTemplate{
				{
					ID:     "output_descriptor_1",
					Schema: createdSchema.Schema.ID,
					Data: issuance.ClaimTemplates{
						"foo":   "bar",
						"hello": "$.vcsomething.something",
					},
					Expiry: issuance.TimeLike{
						Time: &now,
					},
				},
			},
		}
<<<<<<< HEAD
		var issuanceTemplate issuing.Template

		{
			request := router.CreateIssuanceTemplateRequest{
				Template: inputTemplate,
			}
			value := newRequestValue(tt, request)
=======
		var issuanceTemplate issuance.Template

		{
			request := router.CreateIssuanceTemplateRequest{Template: inputTemplate}
			value := newRequestValue(t, request)
>>>>>>> 7a9346d1
			req := httptest.NewRequest(http.MethodPut, "https://ssi-service.com/v1/issuancetemplates", value)
			w := httptest.NewRecorder()

			c := newRequestContext(w, req)
			r.CreateIssuanceTemplate(c)
			assert.True(tt, is2xxResponse(w.Code))

<<<<<<< HEAD
			assert.NoError(tt, json.NewDecoder(w.Body).Decode(&issuanceTemplate))
			if diff := cmp.Diff(inputTemplate, issuanceTemplate, cmpopts.IgnoreFields(issuing.Template{}, "ID")); diff != "" {
				tt.Errorf("Template mismatch (-want +got):\n%s", diff)
=======
			assert.NoError(t, json.NewDecoder(w.Body).Decode(&issuanceTemplate))
			if diff := cmp.Diff(inputTemplate, issuanceTemplate, cmpopts.IgnoreFields(issuance.Template{}, "ID")); diff != "" {
				t.Errorf("IssuanceTemplate mismatch (-want +got):\n%s", diff)
>>>>>>> 7a9346d1
			}
		}

		{
			value := newRequestValue(tt, nil)
			req := httptest.NewRequest(http.MethodGet, "https://ssi-service.com/v1/issuancetemplates/"+issuanceTemplate.ID, value)
			w := httptest.NewRecorder()

			c := newRequestContextWithParams(w, req, map[string]string{"id": issuanceTemplate.ID})
			r.GetIssuanceTemplate(c)
			assert.True(tt, is2xxResponse(w.Code))

<<<<<<< HEAD
			var getIssuanceTemplate issuing.Template
			assert.NoError(tt, json.NewDecoder(w.Body).Decode(&getIssuanceTemplate))
=======
			var getIssuanceTemplate issuance.Template
			assert.NoError(t, json.NewDecoder(w.Body).Decode(&getIssuanceTemplate))
>>>>>>> 7a9346d1
			if diff := cmp.Diff(issuanceTemplate, getIssuanceTemplate); diff != "" {
				tt.Errorf("Template mismatch (-want +got):\n%s", diff)
			}
		}

		{
			value := newRequestValue(tt, nil)
			req := httptest.NewRequest(http.MethodGet, "https://ssi-service.com/v1/issuancetemplates/"+issuanceTemplate.ID, value)
			w := httptest.NewRecorder()
			c := newRequestContextWithParams(w, req, map[string]string{"id": issuanceTemplate.ID})
			r.DeleteIssuanceTemplate(c)
			assert.True(tt, is2xxResponse(w.Code))
		}

		{
			value := newRequestValue(tt, nil)
			req := httptest.NewRequest(http.MethodGet, "https://ssi-service.com/v1/issuancetemplates/"+issuanceTemplate.ID, value)
			w := httptest.NewRecorder()
			c := newRequestContextWithParams(w, req, map[string]string{"id": issuanceTemplate.ID})
			r.GetIssuanceTemplate(c)
			assert.Contains(tt, w.Body.String(), "issuing template not found")
		}
	})

	t.Run("GetIssuanceTemplate returns error for unknown ID", func(tt *testing.T) {
		s := setupTestDB(tt)
		r := testIssuanceRouter(tt, s)

		value := newRequestValue(tt, nil)
		req := httptest.NewRequest(http.MethodGet, "https://ssi-service.com/v1/issuancetemplates/where-is-it", value)
		w := httptest.NewRecorder()
		c := newRequestContextWithParams(w, req, map[string]string{"id": "where-is-it"})
		r.GetIssuanceTemplate(c)
		assert.Contains(tt, w.Body.String(), "issuing template not found")
	})

	t.Run("ListIssuanceTemplates returns empty when there aren't templates", func(tt *testing.T) {
		s := setupTestDB(tt)
		r := testIssuanceRouter(tt, s)

		value := newRequestValue(tt, nil)
		req := httptest.NewRequest(http.MethodGet, "https://ssi-service.com/v1/issuancetemplates", value)
		w := httptest.NewRecorder()
		c := newRequestContext(w, req)
		r.ListIssuanceTemplates(c)
		assert.True(tt, is2xxResponse(w.Code))

		var getIssuanceTemplate router.ListIssuanceTemplatesResponse
		assert.NoError(tt, json.NewDecoder(w.Body).Decode(&getIssuanceTemplate))
		assert.Empty(tt, getIssuanceTemplate.IssuanceTemplates)
	})

	t.Run("ListIssuanceTemplates returns all created templates", func(tt *testing.T) {
		issuerResp, createdSchema, manifest, r := setupAllThings(tt)

		createSimpleTemplate(tt, manifest, issuerResp, createdSchema, now, r)
		createSimpleTemplate(tt, manifest, issuerResp, createdSchema, now, r)

		value := newRequestValue(tt, nil)
		req := httptest.NewRequest(http.MethodGet, "https://ssi-service.com/v1/issuancetemplates", value)
		w := httptest.NewRecorder()
		c := newRequestContext(w, req)
		r.ListIssuanceTemplates(c)
		assert.True(tt, is2xxResponse(w.Code))

		var getIssuanceTemplate router.ListIssuanceTemplatesResponse
		assert.NoError(tt, json.NewDecoder(w.Body).Decode(&getIssuanceTemplate))
		assert.Len(tt, getIssuanceTemplate.IssuanceTemplates, 2)
	})
}

func createSimpleTemplate(t *testing.T, manifest *model.CreateManifestResponse, issuerResp *did.CreateDIDResponse,
	createdSchema *schema.CreateSchemaResponse, now time.Time, r *router.IssuanceRouter) {
	{
		request := router.CreateIssuanceTemplateRequest{
<<<<<<< HEAD
			Template: issuing.Template{
=======
			Template: issuance.Template{
>>>>>>> 7a9346d1
				CredentialManifest: manifest.Manifest.ID,
				Issuer:             issuerResp.DID.ID,
				IssuerKID:          issuerResp.DID.VerificationMethod[0].ID,
				Credentials: []issuance.CredentialTemplate{
					{
						ID:     "output_descriptor_1",
						Schema: createdSchema.Schema.ID,
						Data: issuance.ClaimTemplates{
							"foo":   "bar",
							"hello": "$.vcsomething.something",
						},
						Expiry: issuance.TimeLike{
							Time: &now,
						},
					},
				},
			},
		}
		value := newRequestValue(t, request)
		req := httptest.NewRequest(http.MethodPut, "https://ssi-service.com/v1/issuancetemplates", value)
		w := httptest.NewRecorder()

		c := newRequestContext(w, req)
		r.CreateIssuanceTemplate(c)
		assert.True(t, is2xxResponse(w.Code))
	}
}

func setupAllThings(t *testing.T) (*did.CreateDIDResponse, *schema.CreateSchemaResponse, *model.CreateManifestResponse, *router.IssuanceRouter) {
	s := setupTestDB(t)

	_, keyStoreSvc := testKeyStore(t, s)
	didSvc := testDIDService(t, s, keyStoreSvc)
	schemaSvc := testSchemaService(t, s, keyStoreSvc, didSvc)
	credSvc := testCredentialService(t, s, keyStoreSvc, didSvc, schemaSvc)
	_, manifestSvc := testManifest(t, s, keyStoreSvc, didSvc, credSvc)

	issuerResp, err := didSvc.CreateDIDByMethod(context.Background(), did.CreateDIDRequest{
		Method:  "key",
		KeyType: crypto.Ed25519,
	})
	require.NoError(t, err)

	licenseSchema := map[string]any{
		"type": "object",
		"properties": map[string]any{
			"licenseType": map[string]any{
				"type": "string",
			},
		},
		"additionalProperties": true,
	}
	keyID := issuerResp.DID.VerificationMethod[0].ID
	createdSchema, err := schemaSvc.CreateSchema(context.Background(), schema.CreateSchemaRequest{Author: issuerResp.DID.ID, AuthorKID: keyID, Name: "license schema", Schema: licenseSchema, Sign: true})
	require.NoError(t, err)

	sillyName := "some silly name"
	manifest, err := manifestSvc.CreateManifest(context.Background(), model.CreateManifestRequest{
		Name:      &sillyName,
		IssuerDID: issuerResp.DID.ID,
		IssuerKID: issuerResp.DID.VerificationMethod[0].ID,
		ClaimFormat: &exchange.ClaimFormat{
			JWT: &exchange.JWTType{Alg: []crypto.SignatureAlgorithm{crypto.EdDSA}},
		},
		OutputDescriptors: []manifestsdk.OutputDescriptor{
			{
				ID:     "output_descriptor_1",
				Schema: createdSchema.Schema.ID,
			},
		},
	})
	require.NoError(t, err)

	r := testIssuanceRouter(t, s)
	return issuerResp, createdSchema, manifest, r
}

func testIssuanceRouter(t *testing.T, s storage.ServiceStorage) *router.IssuanceRouter {
	serviceConfig := config.IssuanceServiceConfig{BaseServiceConfig: &config.BaseServiceConfig{Name: "test-issuance"}}
	svc, err := issuance.NewIssuanceService(serviceConfig, s)
	require.NoError(t, err)

	r, err := router.NewIssuanceRouter(svc)
	require.NoError(t, err)
	return r
}<|MERGE_RESOLUTION|>--- conflicted
+++ resolved
@@ -37,11 +37,7 @@
 			{
 				name: "returns a template with ID",
 				request: router.CreateIssuanceTemplateRequest{
-<<<<<<< HEAD
-					Template: issuing.Template{
-=======
-					Template: issuance.Template{
->>>>>>> 7a9346d1
+					Template: issuance.Template{
 						CredentialManifest: manifest.Manifest.ID,
 						Issuer:             issuerResp.DID.ID,
 						IssuerKID:          issuerResp.DID.VerificationMethod[0].ID,
@@ -64,11 +60,7 @@
 			{
 				name: "returns a template with ID when schema is empty",
 				request: router.CreateIssuanceTemplateRequest{
-<<<<<<< HEAD
-					Template: issuing.Template{
-=======
-					Template: issuance.Template{
->>>>>>> 7a9346d1
+					Template: issuance.Template{
 						CredentialManifest: manifest.Manifest.ID,
 						Issuer:             issuerResp.DID.ID,
 						IssuerKID:          issuerResp.DID.VerificationMethod[0].ID,
@@ -98,11 +90,7 @@
 				r.CreateIssuanceTemplate(c)
 				assert.True(t, is2xxResponse(w.Code))
 
-<<<<<<< HEAD
-				var resp issuing.Template
-=======
 				var resp issuance.Template
->>>>>>> 7a9346d1
 				assert.NoError(t, json.NewDecoder(w.Body).Decode(&resp))
 				assert.NotEmpty(t, resp.ID)
 			})
@@ -120,11 +108,7 @@
 			{
 				name: "when missing output_descriptor_id",
 				request: router.CreateIssuanceTemplateRequest{
-<<<<<<< HEAD
-					Template: issuing.Template{
-=======
-					Template: issuance.Template{
->>>>>>> 7a9346d1
+					Template: issuance.Template{
 						CredentialManifest: manifest.Manifest.ID,
 						Issuer:             issuerResp.DID.ID,
 						IssuerKID:          issuerResp.DID.VerificationMethod[0].ID,
@@ -148,11 +132,7 @@
 			{
 				name: "when both times are set",
 				request: router.CreateIssuanceTemplateRequest{
-<<<<<<< HEAD
-					Template: issuing.Template{
-=======
-					Template: issuance.Template{
->>>>>>> 7a9346d1
+					Template: issuance.Template{
 						CredentialManifest: manifest.Manifest.ID,
 						Issuer:             issuerResp.DID.ID,
 						IssuerKID:          issuerResp.DID.VerificationMethod[0].ID,
@@ -177,11 +157,7 @@
 			{
 				name: "when credential schema does not exist",
 				request: router.CreateIssuanceTemplateRequest{
-<<<<<<< HEAD
-					Template: issuing.Template{
-=======
-					Template: issuance.Template{
->>>>>>> 7a9346d1
+					Template: issuance.Template{
 						CredentialManifest: manifest.Manifest.ID,
 						Issuer:             issuerResp.DID.ID,
 						IssuerKID:          issuerResp.DID.VerificationMethod[0].ID,
@@ -205,11 +181,7 @@
 			{
 				name: "when credential manifest ID is does not exist",
 				request: router.CreateIssuanceTemplateRequest{
-<<<<<<< HEAD
-					Template: issuing.Template{
-=======
-					Template: issuance.Template{
->>>>>>> 7a9346d1
+					Template: issuance.Template{
 						CredentialManifest: "fake manifest id",
 						Issuer:             issuerResp.DID.ID,
 						IssuerKID:          issuerResp.DID.VerificationMethod[0].ID,
@@ -233,11 +205,7 @@
 			{
 				name: "when issuer is empty",
 				request: router.CreateIssuanceTemplateRequest{
-<<<<<<< HEAD
-					Template: issuing.Template{
-=======
-					Template: issuance.Template{
->>>>>>> 7a9346d1
+					Template: issuance.Template{
 						CredentialManifest: manifest.Manifest.ID,
 						Credentials: []issuance.CredentialTemplate{
 							{
@@ -273,11 +241,7 @@
 	t.Run("Create, Get, Delete work as expected", func(tt *testing.T) {
 		issuerResp, createdSchema, manifest, r := setupAllThings(tt)
 
-<<<<<<< HEAD
-		inputTemplate := issuing.Template{
-=======
 		inputTemplate := issuance.Template{
->>>>>>> 7a9346d1
 			CredentialManifest: manifest.Manifest.ID,
 			Issuer:             issuerResp.DID.ID,
 			IssuerKID:          issuerResp.DID.VerificationMethod[0].ID,
@@ -295,21 +259,11 @@
 				},
 			},
 		}
-<<<<<<< HEAD
-		var issuanceTemplate issuing.Template
-
-		{
-			request := router.CreateIssuanceTemplateRequest{
-				Template: inputTemplate,
-			}
-			value := newRequestValue(tt, request)
-=======
 		var issuanceTemplate issuance.Template
 
 		{
 			request := router.CreateIssuanceTemplateRequest{Template: inputTemplate}
 			value := newRequestValue(t, request)
->>>>>>> 7a9346d1
 			req := httptest.NewRequest(http.MethodPut, "https://ssi-service.com/v1/issuancetemplates", value)
 			w := httptest.NewRecorder()
 
@@ -317,15 +271,9 @@
 			r.CreateIssuanceTemplate(c)
 			assert.True(tt, is2xxResponse(w.Code))
 
-<<<<<<< HEAD
-			assert.NoError(tt, json.NewDecoder(w.Body).Decode(&issuanceTemplate))
-			if diff := cmp.Diff(inputTemplate, issuanceTemplate, cmpopts.IgnoreFields(issuing.Template{}, "ID")); diff != "" {
-				tt.Errorf("Template mismatch (-want +got):\n%s", diff)
-=======
 			assert.NoError(t, json.NewDecoder(w.Body).Decode(&issuanceTemplate))
 			if diff := cmp.Diff(inputTemplate, issuanceTemplate, cmpopts.IgnoreFields(issuance.Template{}, "ID")); diff != "" {
 				t.Errorf("IssuanceTemplate mismatch (-want +got):\n%s", diff)
->>>>>>> 7a9346d1
 			}
 		}
 
@@ -338,13 +286,8 @@
 			r.GetIssuanceTemplate(c)
 			assert.True(tt, is2xxResponse(w.Code))
 
-<<<<<<< HEAD
-			var getIssuanceTemplate issuing.Template
-			assert.NoError(tt, json.NewDecoder(w.Body).Decode(&getIssuanceTemplate))
-=======
 			var getIssuanceTemplate issuance.Template
 			assert.NoError(t, json.NewDecoder(w.Body).Decode(&getIssuanceTemplate))
->>>>>>> 7a9346d1
 			if diff := cmp.Diff(issuanceTemplate, getIssuanceTemplate); diff != "" {
 				tt.Errorf("Template mismatch (-want +got):\n%s", diff)
 			}
@@ -420,11 +363,7 @@
 	createdSchema *schema.CreateSchemaResponse, now time.Time, r *router.IssuanceRouter) {
 	{
 		request := router.CreateIssuanceTemplateRequest{
-<<<<<<< HEAD
-			Template: issuing.Template{
-=======
 			Template: issuance.Template{
->>>>>>> 7a9346d1
 				CredentialManifest: manifest.Manifest.ID,
 				Issuer:             issuerResp.DID.ID,
 				IssuerKID:          issuerResp.DID.VerificationMethod[0].ID,

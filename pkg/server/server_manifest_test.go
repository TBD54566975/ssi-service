--- conflicted
+++ resolved
@@ -1090,15 +1090,9 @@
 }
 
 func getValidIssuanceTemplateRequest(m manifest.CredentialManifest, issuerDID *did.CreateDIDResponse,
-<<<<<<< HEAD
-	createdSchema *schema.CreateSchemaResponse, expiry1 time.Time, expiry2 time.Duration) *issuing.CreateIssuanceTemplateRequest {
-	return &issuing.CreateIssuanceTemplateRequest{
-		IssuanceTemplate: issuing.Template{
-=======
 	createdSchema *schema.CreateSchemaResponse, expiry1 time.Time, expiry2 time.Duration) *issuance.CreateIssuanceTemplateRequest {
 	return &issuance.CreateIssuanceTemplateRequest{
 		IssuanceTemplate: issuance.Template{
->>>>>>> 7a9346d1
 			ID:                 uuid.NewString(),
 			CredentialManifest: m.ID,
 			Issuer:             issuerDID.DID.ID,

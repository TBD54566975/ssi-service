package authorizationserver

import (
	_ "embed"
	"io"
	"net/http"
	"net/http/httptest"
	"net/url"
	"os"
	"strings"
	"testing"

	"github.com/ory/fosite"
	"github.com/ory/fosite/storage"
<<<<<<< HEAD
=======
	"github.com/sirupsen/logrus"
>>>>>>> dc3b3ee3
	"github.com/stretchr/testify/assert"
	"github.com/stretchr/testify/require"
)

var server *httptest.Server
var store *storage.MemoryStore

func TestMain(m *testing.M) {
	store = storage.NewMemoryStore()

	// Create an httptest server with the metadataHandler
<<<<<<< HEAD
	server = httptest.NewServer(NewServer(make(chan os.Signal, 1), &AuthConfig{
		CredentialIssuerFile: "../../config/credential_issuer_metadata.json",
	}, store))
=======
	authServer, err := NewServer(make(chan os.Signal, 1), &AuthConfig{
		CredentialIssuerFile: "../../config/credential_issuer_metadata.json",
	}, store)
	if err != nil {
		logrus.WithError(err).Fatal("cannot create authserver")
		os.Exit(1)
	}
	server = httptest.NewServer(authServer)
>>>>>>> dc3b3ee3

	code := m.Run()

	server.Close()
	os.Exit(code)
}

func fetchMetadata(url string) ([]byte, error) {
	resp, err := http.Get(url) // #nosec: testing only.
	if err != nil {
		return nil, err
	}
	defer func() {
		_ = resp.Body.Close()
	}()

	data, err := io.ReadAll(resp.Body)
	if err != nil {
		return nil, err
	}

	return data, nil
}

//go:embed expected_issuer_metadata.json
var expectedIssuerMetadata []byte

func TestCredentialIssuerMetadata(t *testing.T) {
	// Fetch the metadata from the test server
	metadata, err := fetchMetadata(server.URL + "/oidc/issuer/.well-known/openid-credential-issuer")
	require.NoError(t, err)

	// Check that the issuer matches the URL that was fetched
	assert.JSONEq(t, string(expectedIssuerMetadata), string(metadata))
}

func TestAuthorizationEndpoint(t *testing.T) {
	callbackCalled := false
	handler := &handler{}
	clientServer := httptest.NewServer(http.HandlerFunc(handler.callbackHandler(t, &callbackCalled)))

	clientID := createClient(clientServer)

	testCases := []struct {
		name                 string
		authorizationDetails string
		wantError            string
		callbackAssertion    *doAssert
	}{
		{
			name: "no location returns error",
			authorizationDetails: `[
			  {
				 "type":"openid_credential",
				 "format":"jwt_vc_json",
				 "types":[
				   "VerifiableCredential",
				   "UniversityDegreeCredential"
				 ]
			  }
			]`,
			wantError: "locations expected to have a single element",
		},
		{
			name: "location that's not the credential issuer id fails",
			authorizationDetails: `[
			  {
				 "type":"openid_credential",
				 "format":"jwt_vc_json",
				 "locations":["hello"],
				 "types":[
				   "VerifiableCredential",
				   "UniversityDegreeCredential"
				 ]
			  }
			]`,
			wantError: "locations[0] expected to be equal to 'https://credential-issuer.example.com', but received 'hello'",
		},
		{
			name: "authorization code is granted",
			authorizationDetails: `[
			  {
				 "type":"openid_credential",
				 "format":"jwt_vc_json",
				 "locations":["https://credential-issuer.example.com"],
				 "types":[
				   "VerifiableCredential",
				   "UniversityDegreeCredential"
				 ]
			  }
			]`,
			callbackAssertion: &doAssert{
				with: func(t *testing.T, r *http.Request) {
					require.Equal(t, "my-state", r.URL.Query().Get("state"))
					require.NotEmpty(t, r.URL.Query().Get("code"))
				},
			},
		},
		{
			name: "unknown type returns error",
			authorizationDetails: `[
			  {
				 "type":"crazy_type"
			  }
			]`,
			wantError: "the value of authorization_details[0].type found was 'crazy_type', which is not recognized",
		},
	}
	for _, tc := range testCases {
		callbackCalled = false

		u, err := url.Parse(server.URL + "/oauth2/auth")
		require.NoError(t, err)

		q := createQuery(u, clientID, clientServer.URL, tc.authorizationDetails)
		form := createForm()

		handler.errorWanted = tc.wantError
		handler.assert = tc.callbackAssertion

		u.RawQuery = q.Encode()
		require.False(t, callbackCalled)

		resp, err := http.Post(u.String(), "application/x-www-form-urlencoded", strings.NewReader(form.Encode()))

		require.True(t, callbackCalled)
		require.NoError(t, err)
		require.NotEmpty(t, resp)
	}
}

func createForm() url.Values {
	form := url.Values{}
	form.Set("username", "peter")
	form.Add("scopes", "openid")
	form.Add("scopes", "photos")
	return form
}

func createQuery(u *url.URL, clientID string, clientServerURL string, authorizationDetails string) url.Values {
	q := u.Query()
	q.Set("response_type", "code")
	q.Set("client_id", clientID)
	q.Set("redirect_uri", "http://localhost:3846/callback")
	q.Set("state", "my-state")
	q.Set("username", "my-state")
	q.Set("redirect_uri", clientServerURL)
	q.Set("authorization_details", authorizationDetails)
	return q
}

func createClient(clientServer *httptest.Server) string {
	clientID := "my-test-client"
	store.Clients[clientID] = &fosite.DefaultClient{
		ID:             clientID,
		Secret:         []byte(`$2a$10$IxMdI6d.LIRZPpSfEwNoeu4rY3FhDREsxFJXikcgdRRAStxUlsuEO`),            // = "foobar"
		RotatedSecrets: [][]byte{[]byte(`$2y$10$X51gLxUQJ.hGw1epgHTE5u0bt64xM0COU7K9iAp.OFg8p2pUd.1zC `)}, // = "foobaz",
		RedirectURIs:   []string{clientServer.URL},
		ResponseTypes:  []string{"id_token", "code", "token", "id_token token", "code id_token", "code token", "code id_token token"},
		GrantTypes:     []string{"implicit", "refresh_token", "authorization_code", "password", "client_credentials"},
		Scopes:         []string{"fosite", "openid", "photos", "offline"},
	}
	return clientID
}

type doAssert struct {
	with func(t *testing.T, r *http.Request)
}

type handler struct {
	errorWanted string
	assert      *doAssert
}

func (h *handler) callbackHandler(t *testing.T, wasCalled *bool) func(writer http.ResponseWriter, request *http.Request) {
	return func(writer http.ResponseWriter, request *http.Request) {
		require.Contains(t, request.URL.Query().Get("error_description"), h.errorWanted)
		if h.assert != nil {
			h.assert.with(t, request)
		}
		*wasCalled = true
	}
}<|MERGE_RESOLUTION|>--- conflicted
+++ resolved
@@ -12,10 +12,7 @@
 
 	"github.com/ory/fosite"
 	"github.com/ory/fosite/storage"
-<<<<<<< HEAD
-=======
 	"github.com/sirupsen/logrus"
->>>>>>> dc3b3ee3
 	"github.com/stretchr/testify/assert"
 	"github.com/stretchr/testify/require"
 )
@@ -27,11 +24,6 @@
 	store = storage.NewMemoryStore()
 
 	// Create an httptest server with the metadataHandler
-<<<<<<< HEAD
-	server = httptest.NewServer(NewServer(make(chan os.Signal, 1), &AuthConfig{
-		CredentialIssuerFile: "../../config/credential_issuer_metadata.json",
-	}, store))
-=======
 	authServer, err := NewServer(make(chan os.Signal, 1), &AuthConfig{
 		CredentialIssuerFile: "../../config/credential_issuer_metadata.json",
 	}, store)
@@ -40,7 +32,6 @@
 		os.Exit(1)
 	}
 	server = httptest.NewServer(authServer)
->>>>>>> dc3b3ee3
 
 	code := m.Run()
 

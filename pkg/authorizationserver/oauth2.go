package authorizationserver

import (
	"crypto/rand"
	"crypto/rsa"
	"net/http"
	"os"
	"time"

	"github.com/TBD54566975/ssi-sdk/oidc/issuance"
	"github.com/ardanlabs/conf"
	"github.com/goccy/go-json"
	"github.com/ory/fosite"
	"github.com/ory/fosite/compose"
	"github.com/ory/fosite/handler/openid"
	"github.com/ory/fosite/storage"
	"github.com/ory/fosite/token/jwt"
<<<<<<< HEAD
=======
	"github.com/sirupsen/logrus"
>>>>>>> dc3b3ee3
	"github.com/tbd54566975/ssi-service/config"
	"github.com/tbd54566975/ssi-service/pkg/server/framework"
	"github.com/tbd54566975/ssi-service/pkg/server/middleware"
)

// A session is passed from the `/auth` to the `/token` endpoint. You probably want to store data like: "Who made the request",
// "What organization does that person belong to" and so on.
// For our use case, the session will meet the requirements imposed by JWT access tokens, HMAC access tokens and OpenID Connect
// ID Tokens plus a custom field

// newSession is a helper function for creating a new session. This may look like a lot of code but since we are
// setting up multiple strategies it is a bit longer.
// Usually, you could do:
//
//	session = new(fosite.DefaultSession)
func newSession(user string) *openid.DefaultSession {
	return &openid.DefaultSession{
		Claims: &jwt.IDTokenClaims{
			Issuer:      "https://fosite.my-application.com",
			Subject:     user,
			Audience:    []string{"https://my-client.my-application.com"},
			ExpiresAt:   time.Now().Add(time.Hour * 6),
			IssuedAt:    time.Now(),
			RequestedAt: time.Now(),
			AuthTime:    time.Now(),
		},
		Headers: &jwt.Headers{
			Extra: make(map[string]interface{}),
		},
	}
}

type Server struct {
	*framework.Server
}

const (
	oidcPrefix         = "/oidc/issuer"
	issuerMetadataPath = oidcPrefix + "/.well-known/openid-credential-issuer"
)

<<<<<<< HEAD
func NewServer(shutdown chan os.Signal, config *AuthConfig, store *storage.MemoryStore) *Server {

	// This secret is used to sign authorize codes, access and refresh tokens.
	// It has to be 32-bytes long for HMAC signing. This requirement can be configured via `compose.Config`
	var secret = make([]byte, 32)
	_, err := rand.Read(secret)
	if err != nil {
		panic(err)
=======
func NewServer(shutdown chan os.Signal, config *AuthConfig, store *storage.MemoryStore) (*Server, error) {
	// This secret is used to sign authorize codes, access and refresh tokens.
	// It has to be 32-bytes long for HMAC signing. This requirement can be configured via `compose.Config`
	var secret = make([]byte, 32)

	if _, err := rand.Read(secret); err != nil {
		return nil, err
>>>>>>> dc3b3ee3
	}

	// fosite requires four parameters for the server to get up and running:
	//  1. config - for any enforcement you may desire, you can do this using `compose.Config`. You like PKCE, enforce it!
	//  2. store - no auth service is generally useful unless it can remember clients and users.
	//     fosite is incredibly composable, and the store parameter enables you to build and BYODb (Bring Your Own Database)
	//  3. secret - required for code, access and refresh token generation.
	//  4. privateKey - required for id/jwt token generation.

	var (
		// Check the api documentation of `compose.Config` for further configuration options.
		fositeConfig = &fosite.Config{
			AccessTokenLifespan:        time.Minute * 30,
			GlobalSecret:               secret,
			SendDebugMessagesToClients: true,
			// ...
		}

		// privateKey is used to sign JWT tokens. The default strategy uses RS256 (RSA Signature with SHA-256)
		privateKey, _ = rsa.GenerateKey(rand.Reader, 2048)

		// Build a fosite instance with all OAuth2 and OpenID Connect handlers enabled, plugging in our configurations as specified above.
		oauth2 = compose.ComposeAllEnabled(fositeConfig, store, privateKey)
	)

	middlewares := []framework.Middleware{
		middleware.Logger(),
		middleware.Errors(),
	}
	httpServer := framework.NewHTTPServer(config.Server, shutdown, middlewares...)

<<<<<<< HEAD
	im := loadIssuerMetadata(config)

	httpServer.Handle(http.MethodGet, issuerMetadataPath, credentialIssuerMetadata(&im))

	// Set up oauth2 endpoints.
	authService := NewAuthService(&im, oauth2)
=======
	im, err := loadIssuerMetadata(config)
	if err != nil {
		logrus.WithError(err).Fatal("could not load issuer metadata")
		os.Exit(1)
	}

	httpServer.Handle(http.MethodGet, issuerMetadataPath, credentialIssuerMetadata(im))

	// Set up oauth2 endpoints.
	authService := NewAuthService(im, oauth2)
>>>>>>> dc3b3ee3
	httpServer.Handle(http.MethodGet, "/oauth2/auth", authService.AuthEndpoint)
	httpServer.Handle(http.MethodPost, "/oauth2/auth", authService.AuthEndpoint)

	return &Server{
		Server: httpServer,
	}, nil
}

func loadIssuerMetadata(config *AuthConfig) (*issuance.IssuerMetadata, error) {
	jsonData, err := os.ReadFile(config.CredentialIssuerFile)
	if err != nil {
		return nil, err
	}

	var im issuance.IssuerMetadata
	if err := json.Unmarshal(jsonData, &im); err != nil {
		return nil, err
	}
	return &im, nil
}

func loadIssuerMetadata(config *AuthConfig) issuance.IssuerMetadata {
	// It's ok to panic here as this is only called during startup.
	jsonData, err := os.ReadFile(config.CredentialIssuerFile)
	if err != nil {
		panic(err)
	}

	var im issuance.IssuerMetadata
	if err := json.Unmarshal(jsonData, &im); err != nil {
		panic(err)
	}
	return im
}

type AuthConfig struct {
	conf.Version
	Server               config.ServerConfig
	CredentialIssuerFile string `toml:"credential_issuer_file" conf:"default:config/credential_issuer_metadata.json"`
}<|MERGE_RESOLUTION|>--- conflicted
+++ resolved
@@ -15,10 +15,7 @@
 	"github.com/ory/fosite/handler/openid"
 	"github.com/ory/fosite/storage"
 	"github.com/ory/fosite/token/jwt"
-<<<<<<< HEAD
-=======
 	"github.com/sirupsen/logrus"
->>>>>>> dc3b3ee3
 	"github.com/tbd54566975/ssi-service/config"
 	"github.com/tbd54566975/ssi-service/pkg/server/framework"
 	"github.com/tbd54566975/ssi-service/pkg/server/middleware"
@@ -60,16 +57,6 @@
 	issuerMetadataPath = oidcPrefix + "/.well-known/openid-credential-issuer"
 )
 
-<<<<<<< HEAD
-func NewServer(shutdown chan os.Signal, config *AuthConfig, store *storage.MemoryStore) *Server {
-
-	// This secret is used to sign authorize codes, access and refresh tokens.
-	// It has to be 32-bytes long for HMAC signing. This requirement can be configured via `compose.Config`
-	var secret = make([]byte, 32)
-	_, err := rand.Read(secret)
-	if err != nil {
-		panic(err)
-=======
 func NewServer(shutdown chan os.Signal, config *AuthConfig, store *storage.MemoryStore) (*Server, error) {
 	// This secret is used to sign authorize codes, access and refresh tokens.
 	// It has to be 32-bytes long for HMAC signing. This requirement can be configured via `compose.Config`
@@ -77,7 +64,6 @@
 
 	if _, err := rand.Read(secret); err != nil {
 		return nil, err
->>>>>>> dc3b3ee3
 	}
 
 	// fosite requires four parameters for the server to get up and running:
@@ -109,14 +95,6 @@
 	}
 	httpServer := framework.NewHTTPServer(config.Server, shutdown, middlewares...)
 
-<<<<<<< HEAD
-	im := loadIssuerMetadata(config)
-
-	httpServer.Handle(http.MethodGet, issuerMetadataPath, credentialIssuerMetadata(&im))
-
-	// Set up oauth2 endpoints.
-	authService := NewAuthService(&im, oauth2)
-=======
 	im, err := loadIssuerMetadata(config)
 	if err != nil {
 		logrus.WithError(err).Fatal("could not load issuer metadata")
@@ -127,7 +105,6 @@
 
 	// Set up oauth2 endpoints.
 	authService := NewAuthService(im, oauth2)
->>>>>>> dc3b3ee3
 	httpServer.Handle(http.MethodGet, "/oauth2/auth", authService.AuthEndpoint)
 	httpServer.Handle(http.MethodPost, "/oauth2/auth", authService.AuthEndpoint)
 
@@ -149,20 +126,6 @@
 	return &im, nil
 }
 
-func loadIssuerMetadata(config *AuthConfig) issuance.IssuerMetadata {
-	// It's ok to panic here as this is only called during startup.
-	jsonData, err := os.ReadFile(config.CredentialIssuerFile)
-	if err != nil {
-		panic(err)
-	}
-
-	var im issuance.IssuerMetadata
-	if err := json.Unmarshal(jsonData, &im); err != nil {
-		panic(err)
-	}
-	return im
-}
-
 type AuthConfig struct {
 	conf.Version
 	Server               config.ServerConfig

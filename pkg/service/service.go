package service

import (
	"fmt"

	"github.com/tbd54566975/ssi-service/config"
	"github.com/tbd54566975/ssi-service/internal/util"
	"github.com/tbd54566975/ssi-service/pkg/service/credential"
	"github.com/tbd54566975/ssi-service/pkg/service/did"
	"github.com/tbd54566975/ssi-service/pkg/service/dwn"
	"github.com/tbd54566975/ssi-service/pkg/service/framework"
	"github.com/tbd54566975/ssi-service/pkg/service/keystore"
	"github.com/tbd54566975/ssi-service/pkg/service/manifest"
	"github.com/tbd54566975/ssi-service/pkg/service/schema"
	"github.com/tbd54566975/ssi-service/pkg/storage"
)

// SSIService represents all services and their dependencies independent of transport
type SSIService struct {
	services []framework.Service
	config   config.ServicesConfig
}

// InstantiateSSIService creates a new instance of the SSIS which instantiates all services and their
// dependencies independent of transport.
func InstantiateSSIService(config config.ServicesConfig) (*SSIService, error) {
	if err := validateServiceConfig(config); err != nil {
		errMsg := "could not instantiate SSI Service, invalid config"
		return nil, util.LoggingErrorMsg(err, errMsg)
	}
	services, err := instantiateServices(config)
	if err != nil {
		errMsg := "could not instantiate the ssi service"
		return nil, util.LoggingErrorMsg(err, errMsg)
	}
	return &SSIService{services: services}, nil
}

func validateServiceConfig(config config.ServicesConfig) error {
	if !storage.IsStorageAvailable(config.StorageProvider) {
		return fmt.Errorf("%s storage provider configured, but not available", config.StorageProvider)
	}
	if config.KeyStoreConfig.IsEmpty() {
		return fmt.Errorf("%s no config provided", framework.KeyStore)
	}
	if config.DIDConfig.IsEmpty() {
		return fmt.Errorf("%s no config provided", framework.DID)
	}
	if config.SchemaConfig.IsEmpty() {
		return fmt.Errorf("%s no config provided", framework.Schema)
	}
	if config.CredentialConfig.IsEmpty() {
		return fmt.Errorf("%s no config provided", framework.Credential)
	}
	if config.ManifestConfig.IsEmpty() {
		return fmt.Errorf("%s no config provided", framework.Manifest)
	}
	return nil
}

// GetServices returns the instantiated service providers
func (ssi *SSIService) GetServices() []framework.Service {
	return ssi.services
}

// instantiateServices begins all instantiates and their dependencies
func instantiateServices(config config.ServicesConfig) ([]framework.Service, error) {
	storageProvider, err := storage.NewStorage(storage.Storage(config.StorageProvider))
	if err != nil {
		errMsg := fmt.Sprintf("could not instantiate storage provider: %s", config.StorageProvider)
		return nil, util.LoggingErrorMsg(err, errMsg)
	}

	keyStoreService, err := keystore.NewKeyStoreService(config.KeyStoreConfig, storageProvider)
	if err != nil {
		return nil, util.LoggingErrorMsg(err, "could not instantiate keystore service")
	}

	didService, err := did.NewDIDService(config.DIDConfig, storageProvider, keyStoreService)
	if err != nil {
		return nil, util.LoggingErrorMsg(err, "could not instantiate the DID service")
	}

	schemaService, err := schema.NewSchemaService(config.SchemaConfig, storageProvider, keyStoreService)
	if err != nil {
		return nil, util.LoggingErrorMsg(err, "could not instantiate the schema service")
	}

	credentialService, err := credential.NewCredentialService(config.CredentialConfig, storageProvider, keyStoreService)
	if err != nil {
		return nil, util.LoggingErrorMsg(err, "could not instantiate the credential service")
	}

	manifestService, err := manifest.NewManifestService(config.ManifestConfig, storageProvider, keyStoreService, credentialService)
	if err != nil {
		return nil, util.LoggingErrorMsg(err, "could not instantiate the manifest service")
	}

<<<<<<< HEAD
	return []framework.Service{keyStoreService, didService, schemaService, credentialService, manifestService}, nil
=======
	dwnService, err := dwn.NewDWNService(config.DWNConfig, storageProvider)
	if err != nil {
		errMsg := "could not instantiate the dwn service"
		return nil, util.LoggingErrorMsg(err, errMsg)
	}

	return []framework.Service{didService, schemaService, credentialService, manifestService, dwnService}, nil
>>>>>>> ce425c4d
}<|MERGE_RESOLUTION|>--- conflicted
+++ resolved
@@ -96,15 +96,11 @@
 		return nil, util.LoggingErrorMsg(err, "could not instantiate the manifest service")
 	}
 
-<<<<<<< HEAD
-	return []framework.Service{keyStoreService, didService, schemaService, credentialService, manifestService}, nil
-=======
 	dwnService, err := dwn.NewDWNService(config.DWNConfig, storageProvider)
 	if err != nil {
 		errMsg := "could not instantiate the dwn service"
 		return nil, util.LoggingErrorMsg(err, errMsg)
 	}
 
-	return []framework.Service{didService, schemaService, credentialService, manifestService, dwnService}, nil
->>>>>>> ce425c4d
+	return []framework.Service{keyStoreService, didService, schemaService, credentialService, manifestService, dwnService}, nil
 }
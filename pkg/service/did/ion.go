--- conflicted
+++ resolved
@@ -537,11 +537,12 @@
 		return nil, errors.Wrap(err, "storing ion did document")
 	}
 
+	// TODO: should use the resolutionResult.Document.ID
 	if err := h.storeKeys(ctx, ionDID); err != nil {
 		return nil, err
 	}
 
-	keyStoreRequest, err := keyToStoreRequest(keyID, *privKeyJWK, ionDID.ID())
+	keyStoreRequest, err := keyToStoreRequest(keyID, *privKeyJWK, resolutionResult.Document.ID)
 	if err != nil {
 		return nil, errors.Wrap(err, "converting private key to store request")
 	}
@@ -549,7 +550,7 @@
 		return nil, errors.Wrap(err, "could not store did:ion private key")
 	}
 
-	return &CreateDIDResponse{DID: didDoc}, nil
+	return &CreateDIDResponse{DID: resolutionResult.Document}, nil
 }
 
 func (h *ionHandler) storeKeys(ctx context.Context, ionDID *ion.DID) error {
@@ -557,11 +558,7 @@
 	// 1. update key
 	// 2. recovery key
 	// 3. key(s) in the did docs
-<<<<<<< HEAD
 	updateStoreRequest, err := keyToStoreRequest(updateKeyID(ionDID.ID()), ionDID.GetUpdatePrivateKey(), ionDID.ID())
-=======
-	updateStoreRequest, err := keyToStoreRequest(resolutionResult.Document.ID+"#"+updateKeySuffix, ionDID.GetUpdatePrivateKey(), resolutionResult.Document.ID)
->>>>>>> d9327f3e
 	if err != nil {
 		return errors.Wrap(err, "converting update private key to store request")
 	}
@@ -569,35 +566,15 @@
 		return errors.Wrap(err, "could not store did:ion update private key")
 	}
 
-<<<<<<< HEAD
 	recoveryStoreRequest, err := keyToStoreRequest(recoveryKeyID(ionDID.ID()), ionDID.GetRecoveryPrivateKey(), ionDID.ID())
-=======
-	recoveryStoreRequest, err := keyToStoreRequest(resolutionResult.Document.ID+"#"+recoverKeySuffix, ionDID.GetRecoveryPrivateKey(), resolutionResult.Document.ID)
->>>>>>> d9327f3e
 	if err != nil {
 		return errors.Wrap(err, "converting recovery private key to store request")
 	}
 	if err = h.keyStore.StoreKey(ctx, *recoveryStoreRequest); err != nil {
-<<<<<<< HEAD
 		return errors.Wrap(err, "could not store did:ion recovery private key")
 	}
 
 	return nil
-=======
-		return nil, errors.Wrap(err, "could not store did:ion recovery private key")
-	}
-
-	keyStoreID := did.FullyQualifiedVerificationMethodID(resolutionResult.Document.ID, resolutionResult.Document.VerificationMethod[0].ID)
-	keyStoreRequest, err := keyToStoreRequest(keyStoreID, *privKeyJWK, resolutionResult.Document.ID)
-	if err != nil {
-		return nil, errors.Wrap(err, "converting private key to store request")
-	}
-	if err = h.keyStore.StoreKey(ctx, *keyStoreRequest); err != nil {
-		return nil, errors.Wrap(err, "could not store did:ion private key")
-	}
-
-	return &CreateDIDResponse{DID: storedDID.DID}, nil
->>>>>>> d9327f3e
 }
 
 func keyToStoreRequest(kid string, privateKeyJWK jwx.PrivateKeyJWK, controller string) (*keystore.StoreKeyRequest, error) {

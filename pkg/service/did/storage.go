--- conflicted
+++ resolved
@@ -84,7 +84,7 @@
 	}
 }
 
-func StoreDID(ctx context.Context, tx storage.Tx, did StoredDID) error {
+func (ds *Storage) StoreDID(ctx context.Context, did StoredDID) error {
 	couldNotStoreDIDErr := fmt.Sprintf("could not store DID: %s", did.GetID())
 	ns, err := getNamespaceForDID(did.GetID())
 	if err != nil {
@@ -94,15 +94,7 @@
 	if err != nil {
 		return sdkutil.LoggingErrorMsg(err, couldNotStoreDIDErr)
 	}
-<<<<<<< HEAD
-	return tx.Write(ctx, ns, did.GetID(), didBytes)
-}
-
-func (ds *Storage) StoreDID(ctx context.Context, did StoredDID) error {
-	return StoreDID(ctx, ds.db, did)
-=======
 	return ds.tx.Write(ctx, ns, did.GetID(), didBytes)
->>>>>>> 2777a720
 }
 
 // GetDID attempts to get a DID from the database. It will return an error if it cannot.

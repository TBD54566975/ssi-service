package manifest

import (
	"context"
	"fmt"

	"github.com/TBD54566975/ssi-sdk/credential/manifest"
	didsdk "github.com/TBD54566975/ssi-sdk/did"
	errresp "github.com/TBD54566975/ssi-sdk/error"
	sdkutil "github.com/TBD54566975/ssi-sdk/util"
	"github.com/goccy/go-json"
	"github.com/pkg/errors"
	"github.com/sirupsen/logrus"
	"github.com/tbd54566975/ssi-service/config"
	credint "github.com/tbd54566975/ssi-service/internal/credential"
	"github.com/tbd54566975/ssi-service/internal/util"
	"github.com/tbd54566975/ssi-service/pkg/service/credential"
	"github.com/tbd54566975/ssi-service/pkg/service/framework"
	"github.com/tbd54566975/ssi-service/pkg/service/issuing"
	"github.com/tbd54566975/ssi-service/pkg/service/keystore"
	"github.com/tbd54566975/ssi-service/pkg/service/manifest/model"
	manifeststg "github.com/tbd54566975/ssi-service/pkg/service/manifest/storage"
	"github.com/tbd54566975/ssi-service/pkg/service/operation"
	opcredential "github.com/tbd54566975/ssi-service/pkg/service/operation/credential"
	opstorage "github.com/tbd54566975/ssi-service/pkg/service/operation/storage"
	"github.com/tbd54566975/ssi-service/pkg/storage"
)

type Service struct {
	storage                 *manifeststg.Storage
	opsStorage              *operation.Storage
	issuanceTemplateStorage *issuing.Storage
	config                  config.ManifestServiceConfig

	// external dependencies
	keyStore    *keystore.Service
	didResolver *didsdk.Resolver
	credential  *credential.Service
}

func (s Service) Type() framework.Type {
	return framework.Manifest
}

func (s Service) Status() framework.Status {
	ae := sdkutil.NewAppendError()
	if s.storage == nil {
		ae.AppendString("no storage configured")
	}
	if s.keyStore == nil {
		ae.AppendString("no keystore service configured")
	}
	if s.didResolver == nil {
		ae.AppendString("no did resolver configured")
	}
	if s.credential == nil {
		ae.AppendString("no credential service configured")
	}
	if !ae.IsEmpty() {
		return framework.Status{
			Status:  framework.StatusNotReady,
			Message: fmt.Sprintf("manifest service is not ready: %s", ae.Error().Error()),
		}
	}
	return framework.Status{Status: framework.StatusReady}
}

func (s Service) Config() config.ManifestServiceConfig {
	return s.config
}

func NewManifestService(
	config config.ManifestServiceConfig,
	s storage.ServiceStorage,
	keyStore *keystore.Service,
	didResolver *didsdk.Resolver,
	credential *credential.Service,
) (*Service, error) {
	manifestStorage, err := manifeststg.NewManifestStorage(s)
	if err != nil {
		return nil, util.LoggingErrorMsg(err, "could not instantiate storage for the manifest service")
	}
	opsStorage, err := operation.NewOperationStorage(s)
	if err != nil {
		return nil, util.LoggingErrorMsg(err, "could not instantiate storage for the operations")
	}
	issuingStorage, err := issuing.NewIssuingStorage(s)
	if err != nil {
		return nil, util.LoggingErrorMsg(err, "could not instantiate storage for issuance templates")
	}
	return &Service{
		storage:                 manifestStorage,
		opsStorage:              opsStorage,
		issuanceTemplateStorage: issuingStorage,
		config:                  config,
		keyStore:                keyStore,
		didResolver:             didResolver,
		credential:              credential,
	}, nil
}

// CredentialManifestContainer represents what is signed over and return for a credential manifest
type CredentialManifestContainer struct {
	Manifest manifest.CredentialManifest `json:"credential_manifest"`
}

func (s Service) CreateManifest(ctx context.Context, request model.CreateManifestRequest) (*model.CreateManifestResponse, error) {

	logrus.Debugf("creating manifest: %+v", request)

	// validate the request
	if err := sdkutil.IsValidStruct(request); err != nil {
		return nil, util.LoggingErrorMsgf(err, "invalid create manifest request: %s", err.Error())
	}

	// compose a valid manifest
	builder := manifest.NewCredentialManifestBuilder()

	// set the manifest's name and description
	if request.Name != nil {
		if err := builder.SetName(*request.Name); err != nil {
			return nil, util.LoggingErrorMsg(err, "invalid manifest name")
		}
	}
	if request.Description != nil {
		if err := builder.SetDescription(*request.Description); err != nil {
			return nil, util.LoggingErrorMsg(err, "invalid manifest description")
		}
	}

	// set the issuer
	var issuerName string
	if request.IssuerName != nil {
		issuerName = *request.IssuerName
	}
	if err := builder.SetIssuer(
		manifest.Issuer{
			ID:   request.IssuerDID,
			Name: issuerName,
		},
	); err != nil {
		return nil, util.LoggingErrorMsgf(err, "could not set issuer<%s> for manifest", request.IssuerDID)
	}
	if err := builder.SetClaimFormat(*request.ClaimFormat); err != nil {
		return nil, util.LoggingErrorMsgf(err, "could not set claim format<%+v> for manifest", request.ClaimFormat)
	}
	if err := builder.SetOutputDescriptors(request.OutputDescriptors); err != nil {
		return nil, util.LoggingErrorMsgf(
			err,
			"could not set output descriptors<%+v> for manifest",
			request.OutputDescriptors,
		)
	}
	if request.PresentationDefinition != nil {
		if err := builder.SetPresentationDefinition(*request.PresentationDefinition); err != nil {
			return nil, util.LoggingErrorMsgf(
				err,
				"could not set presentation definition<%+v> for manifest",
				request.PresentationDefinition,
			)
		}
	}

	// build the manifest
	m, err := builder.Build()
	if err != nil {
		return nil, util.LoggingErrorMsg(err, "could not build manifest")
	}

	// sign the manifest
	manifestJWT, err := s.signManifestJWT(ctx, CredentialManifestContainer{Manifest: *m})
	if err != nil {
		return nil, util.LoggingErrorMsg(err, "could not sign manifest")
	}

	// store the manifest
	storageRequest := manifeststg.StoredManifest{
		ID:          m.ID,
		Issuer:      m.Issuer.ID,
		Manifest:    *m,
		ManifestJWT: *manifestJWT,
	}

	if err = s.storage.StoreManifest(ctx, storageRequest); err != nil {
		return nil, util.LoggingErrorMsg(err, "could not store manifest")
	}

	// return the result
	response := model.CreateManifestResponse{Manifest: *m, ManifestJWT: *manifestJWT}
	return &response, nil
}

// VerifyManifest verifies a manifest's signature and makes sure the manifest is compliant with the specification
func (s Service) VerifyManifest(request model.VerifyManifestRequest) (*model.VerifyManifestResponse, error) {
	m, err := s.verifyManifestJWT(request.ManifestJWT)
	if err != nil {
		return &model.VerifyManifestResponse{
			Verified: false,
			Reason:   "could not verify manifest's signature: " + err.Error(),
		}, nil
	}

	// check the manifest is valid against its specification
	if err := m.IsValid(); err != nil {
		return &model.VerifyManifestResponse{Verified: false, Reason: "manifest is not valid: " + err.Error()}, nil
	}
	return &model.VerifyManifestResponse{Verified: true}, nil
}

func (s Service) GetManifest(ctx context.Context, request model.GetManifestRequest) (*model.GetManifestResponse, error) {

	logrus.Debugf("getting manifest: %s", request.ID)

	gotManifest, err := s.storage.GetManifest(ctx, request.ID)
	if err != nil {
		return nil, util.LoggingErrorMsgf(err, "could not get manifest: %s", request.ID)
	}

	response := model.GetManifestResponse{Manifest: gotManifest.Manifest, ManifestJWT: gotManifest.ManifestJWT}
	return &response, nil
}

func (s Service) GetManifests(ctx context.Context) (*model.GetManifestsResponse, error) {
	gotManifests, err := s.storage.GetManifests(ctx)

	if err != nil {
		return nil, util.LoggingErrorMsg(err, "could not get manifests(s)")
	}

	manifests := make([]model.GetManifestResponse, 0, len(gotManifests))
	for _, m := range gotManifests {
		response := model.GetManifestResponse{Manifest: m.Manifest, ManifestJWT: m.ManifestJWT}
		manifests = append(manifests, response)
	}
	response := model.GetManifestsResponse{Manifests: manifests}
	return &response, nil
}

func (s Service) DeleteManifest(ctx context.Context, request model.DeleteManifestRequest) error {

	logrus.Debugf("deleting manifest: %s", request.ID)

	if err := s.storage.DeleteManifest(ctx, request.ID); err != nil {
		return util.LoggingErrorMsgf(err, "could not delete manifest with id: %s", request.ID)
	}

	return nil
}

// CredentialResponseContainer represents what is signed over and return for a credential response
type CredentialResponseContainer struct {
	Response    manifest.CredentialResponse `json:"credential_response"`
	Credentials []any                       `json:"verifiableCredentials,omitempty"`
}

// ProcessApplicationSubmission stores the application in a pending state, along with an operation.
// When there is an issuance template related to this manifest, the operation is done immediately.
// Once the operation is done, the Operation.Response field will be of type model.SubmitApplicationResponse.
// Invalid applications return an operation marked as done, with Response that represents denial.
// The state of the application can be updated by calling CancelOperation, or by calling ReviewApplicationSubmission.
// When the state is updated, the operation is marked as done.
func (s Service) ProcessApplicationSubmission(ctx context.Context, request model.SubmitApplicationRequest) (*operation.Operation, error) {
	// get the manifest associated with the application
	manifestID := request.Application.ManifestID
	gotManifest, err := s.storage.GetManifest(ctx, manifestID)
	applicationID := request.Application.ID
	if err != nil {
		return nil, util.LoggingErrorMsgf(
			err,
			"problem with retrieving manifest<%s> during application<%s>'s validation",
			manifestID,
			applicationID,
		)
	}
	if gotManifest == nil {
		return nil, util.LoggingNewErrorf(
			"application<%s> is not valid; a manifest does not exist with id: %s",
			applicationID,
			manifestID,
		)
	}

	opID := opcredential.IDFromResponseID(applicationID)
	// validate the application
<<<<<<< HEAD
	if unfulfilledInputDescriptorIDs, validationErr := s.validateCredentialApplication(
		gotManifest.Manifest,
		request,
	); validationErr != nil {
=======
	if unfulfilledInputDescriptorIDs, validationErr := s.validateCredentialApplication(ctx, gotManifest.Manifest, request); validationErr != nil {
>>>>>>> 960a0624
		resp := errresp.GetErrorResponse(validationErr)
		if resp.ErrorType == DenialResponse {
			denialResp, err := buildDenialCredentialResponse(
				manifestID,
				applicationID,
				resp.Err.Error(),
				unfulfilledInputDescriptorIDs...,
			)
			if err != nil {
				return nil, util.LoggingErrorMsg(err, "could not build denial credential response")
			}
			sarData, err := json.Marshal(manifeststg.StoredResponse{Response: *denialResp})
			if err != nil {
				return nil, errors.Wrap(err, "marshalling response")
			}
			storedOp := opstorage.StoredOperation{
				ID:       opID,
				Done:     true,
				Response: sarData,
			}
			if err := s.opsStorage.StoreOperation(ctx, storedOp); err != nil {
				return nil, errors.Wrap(err, "storing operation")
			}

			return operation.ServiceModel(storedOp)
		}
		return nil, util.LoggingErrorMsg(validationErr, "could not validate application")
	}

	// store the application
	applicantDID := request.ApplicantDID
	storageRequest := manifeststg.StoredApplication{
		ID:             applicationID,
		Status:         opcredential.StatusPending,
		ManifestID:     manifestID,
		ApplicantDID:   applicantDID,
		Application:    request.Application,
		Credentials:    request.Credentials,
		ApplicationJWT: request.ApplicationJWT,
	}
	if err = s.storage.StoreApplication(ctx, storageRequest); err != nil {
		return nil, util.LoggingErrorMsg(err, "could not store application")
	}

	storedOp := &opstorage.StoredOperation{
		ID: opID,
	}
<<<<<<< HEAD
	if err = s.opsStorage.StoreOperation(*storedOp); err != nil {
=======
	if err = s.opsStorage.StoreOperation(ctx, storedOp); err != nil {
>>>>>>> 960a0624
		return nil, errors.Wrap(err, "storing operation")
	}

	autoStoredOp, err := s.maybeIssueAutomatically(request, manifestID, applicantDID, applicationID, gotManifest)
	if err != nil {
		return nil, err
	}

	if autoStoredOp != nil {
		storedOp = autoStoredOp
	}
	return operation.ServiceModel(*storedOp)
}

func (s Service) maybeIssueAutomatically(
	request model.SubmitApplicationRequest,
	manifestID string,
	applicantDID string,
	applicationID string,
	gotManifest *manifeststg.StoredManifest,
) (*opstorage.StoredOperation, error) {
	issuanceTemplates, err := s.issuanceTemplateStorage.GetIssuanceTemplatesByManifestID(manifestID)
	if err != nil {
		return nil, errors.Wrap(err, "fetching issuance templates by manifest ID")
	}
	if len(issuanceTemplates) == 0 {
		return nil, nil
	}

	issuanceTemplate := issuanceTemplates[0].IssuanceTemplate

	if len(issuanceTemplates) > 1 {
		logrus.Warnf("found multiple issuance templates, using first entry only")
	}

	credResp, creds, err := s.buildCredentialResponse(
		applicantDID,
		manifestID,
		gotManifest.Manifest,
		true,
		"automatic creation via issuance template",
		&issuanceTemplate,
		request.Application,
		request.ApplicationJSON,
	)
	if err != nil {
		return nil, err
	}
	// prepare credentials for the response
	credentials := credint.ContainersToInterface(creds)

	// sign the response before returning
	responseJWT, err := s.signCredentialResponseJWT(
		gotManifest.Issuer, CredentialResponseContainer{
			Response:    *credResp,
			Credentials: credentials,
		},
	)
	if err != nil {
		return nil, errors.Wrap(err, "signing credential response")
	}

	// store the response we've generated
	storeResponseRequest := manifeststg.StoredResponse{
		ID:           credResp.ID,
		ManifestID:   manifestID,
		ApplicantDID: applicantDID,
		Response:     *credResp,
		Credentials:  creds,
		ResponseJWT:  *responseJWT,
	}
	_, storedOp, err := s.storage.ReviewApplication(
		applicationID,
		true,
		"automatic from issuing template",
		opcredential.IDFromResponseID(applicationID),
		storeResponseRequest,
	)
	if err != nil {
		return nil, errors.Wrap(err, "reviewing application")
	}
	return storedOp, nil
}

// ReviewApplication moves an application state and marks the operation associated with it as done. A credential
// response is stored.
func (s Service) ReviewApplication(ctx context.Context, request model.ReviewApplicationRequest) (*model.SubmitApplicationResponse, error) {
	application, err := s.storage.GetApplication(ctx, request.ID)
	if err != nil {
		return nil, errors.Wrap(err, "fetching application")
	}

	manifestID := application.ManifestID
	gotManifest, err := s.storage.GetManifest(ctx, manifestID)
	if err != nil {
		return nil, errors.Wrap(err, "fetching manifest")
	}
	applicationID := application.ID
	if gotManifest == nil {
		return nil, util.LoggingNewErrorf(
			"application<%s> is not valid; a manifest does not exist with id: %s",
			applicationID,
			manifestID,
		)
	}
	credManifest := gotManifest.Manifest
	applicantDID := application.ApplicantDID

	// build the credential response
<<<<<<< HEAD
	credResp, creds, err := s.buildCredentialResponse(
		applicantDID,
		manifestID,
		credManifest,
		request.Approved,
		request.Reason,
		nil,
		application.Application,
		nil,
	)
=======
	credResp, creds, err := s.buildCredentialResponse(ctx, applicantDID, manifestID, applicationID, credManifest, request.Approved, request.Reason)
>>>>>>> 960a0624
	if err != nil {
		return nil, util.LoggingErrorMsg(err, "could not build credential response")
	}

	// prepare credentials for the response
	credentials := credint.ContainersToInterface(creds)

	// sign the response before returning
<<<<<<< HEAD
	responseJWT, err := s.signCredentialResponseJWT(
		gotManifest.Issuer, CredentialResponseContainer{
			Response:    *credResp,
			Credentials: credentials,
		},
	)
=======
	responseJWT, err := s.signCredentialResponseJWT(ctx, gotManifest.Issuer, CredentialResponseContainer{
		Response:    *credResp,
		Credentials: credentials,
	})
>>>>>>> 960a0624
	if err != nil {
		return nil, util.LoggingErrorMsg(err, "could not sign credential response")
	}

	// store the response we've generated
	storeResponseRequest := manifeststg.StoredResponse{
		ID:           credResp.ID,
		ManifestID:   manifestID,
		ApplicantDID: applicantDID,
		Response:     *credResp,
		Credentials:  creds,
		ResponseJWT:  *responseJWT,
	}
<<<<<<< HEAD
	storedResponse, _, err := s.storage.ReviewApplication(
		request.ID,
		request.Approved,
		request.Reason,
		opcredential.IDFromResponseID(request.ID),
		storeResponseRequest,
	)
=======

	storedResponse, _, err := s.storage.ReviewApplication(ctx, request.ID, request.Approved, request.Reason, opcredential.IDFromResponseID(request.ID), storeResponseRequest)
>>>>>>> 960a0624
	if err != nil {
		return nil, errors.Wrap(err, "updating submission")
	}

	m := model.ServiceModel(storedResponse)
	return &m, nil
}

func (s Service) GetApplication(ctx context.Context, request model.GetApplicationRequest) (*model.GetApplicationResponse, error) {

	logrus.Debugf("getting application: %s", request.ID)

	gotApp, err := s.storage.GetApplication(ctx, request.ID)
	if err != nil {
		return nil, util.LoggingErrorMsgf(err, "could not get application: %s", request.ID)
	}

	response := model.GetApplicationResponse{Application: gotApp.Application}
	return &response, nil
}

func (s Service) GetApplications(ctx context.Context) (*model.GetApplicationsResponse, error) {

	logrus.Debugf("getting application(s)")

	gotApps, err := s.storage.GetApplications(ctx)
	if err != nil {
		return nil, util.LoggingErrorMsg(err, "could not get application(s)")
	}

	apps := make([]manifest.CredentialApplication, 0, len(gotApps))
	for _, cred := range gotApps {
		apps = append(apps, cred.Application)
	}

	response := model.GetApplicationsResponse{Applications: apps}
	return &response, nil
}

func (s Service) DeleteApplication(ctx context.Context, request model.DeleteApplicationRequest) error {

	logrus.Debugf("deleting application: %s", request.ID)

	if err := s.storage.DeleteApplication(ctx, request.ID); err != nil {
		return util.LoggingErrorMsgf(err, "could not delete application with id: %s", request.ID)
	}

	return nil
}

func (s Service) GetResponse(ctx context.Context, request model.GetResponseRequest) (*model.GetResponseResponse, error) {

	logrus.Debugf("getting response: %s", request.ID)

	gotResponse, err := s.storage.GetResponse(ctx, request.ID)
	if err != nil {
		return nil, util.LoggingErrorMsgf(err, "could not get response: %s", request.ID)
	}

	response := model.GetResponseResponse{Response: gotResponse.Response}
	return &response, nil
}

func (s Service) GetResponses(ctx context.Context) (*model.GetResponsesResponse, error) {

	logrus.Debugf("getting response(s)")

	gotResponses, err := s.storage.GetResponses(ctx)
	if err != nil {
		return nil, util.LoggingErrorMsg(err, "could not get response(s)")
	}

	responses := make([]manifest.CredentialResponse, 0, len(gotResponses))
	for _, res := range gotResponses {
		responses = append(responses, res.Response)
	}

	response := model.GetResponsesResponse{Responses: responses}
	return &response, nil
}

func (s Service) DeleteResponse(ctx context.Context, request model.DeleteResponseRequest) error {

	logrus.Debugf("deleting response: %s", request.ID)

	if err := s.storage.DeleteResponse(ctx, request.ID); err != nil {
		return util.LoggingErrorMsgf(err, "could not delete response with id: %s", request.ID)
	}

	return nil
}<|MERGE_RESOLUTION|>--- conflicted
+++ resolved
@@ -282,14 +282,10 @@
 
 	opID := opcredential.IDFromResponseID(applicationID)
 	// validate the application
-<<<<<<< HEAD
 	if unfulfilledInputDescriptorIDs, validationErr := s.validateCredentialApplication(
-		gotManifest.Manifest,
+		ctx,gotManifest.Manifest,
 		request,
 	); validationErr != nil {
-=======
-	if unfulfilledInputDescriptorIDs, validationErr := s.validateCredentialApplication(ctx, gotManifest.Manifest, request); validationErr != nil {
->>>>>>> 960a0624
 		resp := errresp.GetErrorResponse(validationErr)
 		if resp.ErrorType == DenialResponse {
 			denialResp, err := buildDenialCredentialResponse(
@@ -337,11 +333,7 @@
 	storedOp := &opstorage.StoredOperation{
 		ID: opID,
 	}
-<<<<<<< HEAD
-	if err = s.opsStorage.StoreOperation(*storedOp); err != nil {
-=======
-	if err = s.opsStorage.StoreOperation(ctx, storedOp); err != nil {
->>>>>>> 960a0624
+	if err = s.opsStorage.StoreOperation(ctx, *storedOp); err != nil {
 		return nil, errors.Wrap(err, "storing operation")
 	}
 
@@ -451,9 +443,8 @@
 	applicantDID := application.ApplicantDID
 
 	// build the credential response
-<<<<<<< HEAD
 	credResp, creds, err := s.buildCredentialResponse(
-		applicantDID,
+		ctx,applicantDID,
 		manifestID,
 		credManifest,
 		request.Approved,
@@ -462,9 +453,6 @@
 		application.Application,
 		nil,
 	)
-=======
-	credResp, creds, err := s.buildCredentialResponse(ctx, applicantDID, manifestID, applicationID, credManifest, request.Approved, request.Reason)
->>>>>>> 960a0624
 	if err != nil {
 		return nil, util.LoggingErrorMsg(err, "could not build credential response")
 	}
@@ -473,19 +461,12 @@
 	credentials := credint.ContainersToInterface(creds)
 
 	// sign the response before returning
-<<<<<<< HEAD
 	responseJWT, err := s.signCredentialResponseJWT(
-		gotManifest.Issuer, CredentialResponseContainer{
+		ctx,gotManifest.Issuer, CredentialResponseContainer{
 			Response:    *credResp,
 			Credentials: credentials,
 		},
 	)
-=======
-	responseJWT, err := s.signCredentialResponseJWT(ctx, gotManifest.Issuer, CredentialResponseContainer{
-		Response:    *credResp,
-		Credentials: credentials,
-	})
->>>>>>> 960a0624
 	if err != nil {
 		return nil, util.LoggingErrorMsg(err, "could not sign credential response")
 	}
@@ -499,18 +480,13 @@
 		Credentials:  creds,
 		ResponseJWT:  *responseJWT,
 	}
-<<<<<<< HEAD
 	storedResponse, _, err := s.storage.ReviewApplication(
-		request.ID,
+		ctx,request.ID,
 		request.Approved,
 		request.Reason,
 		opcredential.IDFromResponseID(request.ID),
 		storeResponseRequest,
 	)
-=======
-
-	storedResponse, _, err := s.storage.ReviewApplication(ctx, request.ID, request.Approved, request.Reason, opcredential.IDFromResponseID(request.ID), storeResponseRequest)
->>>>>>> 960a0624
 	if err != nil {
 		return nil, errors.Wrap(err, "updating submission")
 	}

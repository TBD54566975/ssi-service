package storage

import (
	"github.com/tbd54566975/ssi-service/internal/util"
	"github.com/tbd54566975/ssi-service/pkg/storage"
	"go.einride.tech/aip/filtering"
)

type StoredOperation struct {
	ID string `json:"id"`

	// Whether this operation has finished.
	Done bool `json:"done"`

	// Populated when there was an error with the operation.
	Error string `json:"errorResult,omitempty"`

	// Populated only when Done == true and Error == ""
	Response []byte `json:"response,omitempty"`
}

func (s StoredOperation) FilterVariablesMap() map[string]interface{} {
	return map[string]interface{}{
		"done": s.Done,
		// "true" and "false" are currently being parsed as identifiers, so we need to pass in the values that they
		// evaluate to. Ideally, we should change them to be parsed as constants. That requires an upstream change in
		// the filtering library.
		"true":  true,
		"false": false,
	}
}

type Storage interface {
	StoreOperation(op StoredOperation) error
<<<<<<< HEAD
	GetOperation(id string) (StoredOperation, error)
	GetOperations(filter filtering.Filter) ([]StoredOperation, error)
=======
	GetOperation(id string) (*StoredOperation, error)
	GetOperations(parent string, filter filtering.Filter) ([]StoredOperation, error)
>>>>>>> adbbcaea
	DeleteOperation(id string) error
}

func NewOperationStorage(s storage.ServiceStorage) (Storage, error) {
	switch s.Type() {
	case storage.Bolt:
		gotBolt, ok := s.(*storage.BoltDB)
		if !ok {
			return nil, util.LoggingNewErrorf("trouble instantiating : %s", s.Type())
		}
		boltStorage, err := NewBoltOperationStorage(gotBolt)
		if err != nil {
			return nil, util.LoggingErrorMsg(err, "could not instantiate schema bolt storage")
		}
		return boltStorage, err
	default:
		return nil, util.LoggingNewErrorf("unsupported storage type: %s", s.Type())
	}
}<|MERGE_RESOLUTION|>--- conflicted
+++ resolved
@@ -32,13 +32,8 @@
 
 type Storage interface {
 	StoreOperation(op StoredOperation) error
-<<<<<<< HEAD
 	GetOperation(id string) (StoredOperation, error)
-	GetOperations(filter filtering.Filter) ([]StoredOperation, error)
-=======
-	GetOperation(id string) (*StoredOperation, error)
 	GetOperations(parent string, filter filtering.Filter) ([]StoredOperation, error)
->>>>>>> adbbcaea
 	DeleteOperation(id string) error
 }
 

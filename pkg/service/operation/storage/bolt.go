package storage

import (
	"fmt"
	"github.com/goccy/go-json"
	"github.com/pkg/errors"
	"github.com/sirupsen/logrus"
	"github.com/tbd54566975/ssi-service/internal/util"
	"github.com/tbd54566975/ssi-service/pkg/storage"
	"go.einride.tech/aip/filtering"
	"strings"
)

const (
<<<<<<< HEAD
	Namespace = "operation"
=======
	namespace  = "operation"
	submission = "submission"
>>>>>>> adbbcaea
)

const SubmissionParentResource = "/presentations/submissions"

func namespaceFromID(id string) string {
	i := strings.LastIndex(id, "/")
	if i == -1 {
		return ""
	}
	return namespaceFromParent(id[:i])
}

func namespaceFromParent(parent string) string {
	switch parent {
	case SubmissionParentResource:
		return fmt.Sprintf("%s_%s", namespace, submission)
	default:
		return ""
	}
}

type BoltOperationStorage struct {
	db *storage.BoltDB
}

func (b BoltOperationStorage) StoreOperation(op StoredOperation) error {
	id := op.ID
	if id == "" {
		return util.LoggingNewError("ID is required for storing operations")
	}
	jsonBytes, err := json.Marshal(op)
	if err != nil {
		return util.LoggingErrorMsgf(err, "marshalling operation with id: %s", id)
	}
<<<<<<< HEAD
	return b.db.Write(Namespace, id, jsonBytes)
}

func (b BoltOperationStorage) GetOperation(id string) (StoredOperation, error) {
	var stored StoredOperation
	jsonBytes, err := b.db.Read(Namespace, id)
=======
	return b.db.Write(namespaceFromID(id), id, jsonBytes)
}

func (b BoltOperationStorage) GetOperation(id string) (*StoredOperation, error) {
	jsonBytes, err := b.db.Read(namespaceFromID(id), id)
>>>>>>> adbbcaea
	if err != nil {
		return stored, util.LoggingErrorMsgf(err, "reading operation with id: %s", id)
	}
	if len(jsonBytes) == 0 {
		return stored, util.LoggingNewErrorf("operation not found with id: %s", id)
	}
	if err := json.Unmarshal(jsonBytes, &stored); err != nil {
		return stored, util.LoggingErrorMsgf(err, "unmarshalling stored operation: %s", id)
	}
	return stored, nil
}

<<<<<<< HEAD
func (b BoltOperationStorage) GetOperations(filter filtering.Filter) ([]StoredOperation, error) {
	operations, err := b.db.ReadAll(Namespace)
=======
func (b BoltOperationStorage) GetOperations(parent string, filter filtering.Filter) ([]StoredOperation, error) {
	operations, err := b.db.ReadAll(namespaceFromParent(parent))
>>>>>>> adbbcaea
	if err != nil {
		return nil, util.LoggingErrorMsgf(err, "could not get all operations")
	}

	shouldInclude, err := storage.NewIncludeFunc(filter)
	if err != nil {
		return nil, err
	}
	stored := make([]StoredOperation, 0, len(operations))
	for i, manifestBytes := range operations {
		var nextOp StoredOperation
		if err = json.Unmarshal(manifestBytes, &nextOp); err != nil {
			logrus.WithError(err).WithField("idx", i).Warnf("Skipping operation")
		}
		include, err := shouldInclude(nextOp)
		// We explicitly ignore evaluation errors and simply include them in the result.
		if err != nil {
			stored = append(stored, nextOp)
			continue
		}
		if include {
			stored = append(stored, nextOp)
		}
	}
	return stored, nil
}

func (b BoltOperationStorage) DeleteOperation(id string) error {
<<<<<<< HEAD
	if err := b.db.Delete(Namespace, id); err != nil {
=======
	if err := b.db.Delete(namespaceFromID(id), id); err != nil {
>>>>>>> adbbcaea
		return util.LoggingErrorMsgf(err, "deleting operation: %s", id)
	}
	return nil
}

func NewBoltOperationStorage(db *storage.BoltDB) (*BoltOperationStorage, error) {
	if db == nil {
		return nil, errors.New("bolt db reference is nil")
	}
	return &BoltOperationStorage{db: db}, nil

}<|MERGE_RESOLUTION|>--- conflicted
+++ resolved
@@ -12,12 +12,8 @@
 )
 
 const (
-<<<<<<< HEAD
-	Namespace = "operation"
-=======
-	namespace  = "operation"
+	Namespace  = "operation"
 	submission = "submission"
->>>>>>> adbbcaea
 )
 
 const SubmissionParentResource = "/presentations/submissions"
@@ -33,7 +29,7 @@
 func namespaceFromParent(parent string) string {
 	switch parent {
 	case SubmissionParentResource:
-		return fmt.Sprintf("%s_%s", namespace, submission)
+		return fmt.Sprintf("%s_%s", Namespace, submission)
 	default:
 		return ""
 	}
@@ -52,20 +48,12 @@
 	if err != nil {
 		return util.LoggingErrorMsgf(err, "marshalling operation with id: %s", id)
 	}
-<<<<<<< HEAD
-	return b.db.Write(Namespace, id, jsonBytes)
-}
-
-func (b BoltOperationStorage) GetOperation(id string) (StoredOperation, error) {
-	var stored StoredOperation
-	jsonBytes, err := b.db.Read(Namespace, id)
-=======
 	return b.db.Write(namespaceFromID(id), id, jsonBytes)
 }
 
 func (b BoltOperationStorage) GetOperation(id string) (*StoredOperation, error) {
+	var stored StoredOperation
 	jsonBytes, err := b.db.Read(namespaceFromID(id), id)
->>>>>>> adbbcaea
 	if err != nil {
 		return stored, util.LoggingErrorMsgf(err, "reading operation with id: %s", id)
 	}
@@ -78,13 +66,8 @@
 	return stored, nil
 }
 
-<<<<<<< HEAD
-func (b BoltOperationStorage) GetOperations(filter filtering.Filter) ([]StoredOperation, error) {
-	operations, err := b.db.ReadAll(Namespace)
-=======
 func (b BoltOperationStorage) GetOperations(parent string, filter filtering.Filter) ([]StoredOperation, error) {
 	operations, err := b.db.ReadAll(namespaceFromParent(parent))
->>>>>>> adbbcaea
 	if err != nil {
 		return nil, util.LoggingErrorMsgf(err, "could not get all operations")
 	}
@@ -113,11 +96,7 @@
 }
 
 func (b BoltOperationStorage) DeleteOperation(id string) error {
-<<<<<<< HEAD
-	if err := b.db.Delete(Namespace, id); err != nil {
-=======
 	if err := b.db.Delete(namespaceFromID(id), id); err != nil {
->>>>>>> adbbcaea
 		return util.LoggingErrorMsgf(err, "deleting operation: %s", id)
 	}
 	return nil

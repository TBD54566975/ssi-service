--- conflicted
+++ resolved
@@ -130,14 +130,9 @@
 func (s Service) RevokeKey(ctx context.Context, request RevokeKeyRequest) error {
 	logrus.Debugf("revoking key: %+v", request)
 	id := request.ID
-<<<<<<< HEAD
-	err := s.storage.DeleteKey(ctx, id)
+	err := s.storage.RevokeKey(ctx, id)
 	if err != nil {
 		return util.LoggingErrorMsgf(err, "could not delete key: %s", id)
-=======
-	if err := s.storage.DeleteKey(ctx, id); err != nil {
-		return nil, util.LoggingErrorMsgf(err, "could not delete key: %s", id)
->>>>>>> 55e4c860
 	}
 	return nil
 }

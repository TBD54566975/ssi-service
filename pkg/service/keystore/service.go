--- conflicted
+++ resolved
@@ -49,32 +49,17 @@
 }
 
 func NewKeyStoreService(config config.KeyStoreServiceConfig, s storage.ServiceStorage) (*Service, error) {
-<<<<<<< HEAD
-	if err := EnsureServiceKeyExists(config, s); err != nil {
-		return nil, sdkutil.LoggingErrorMsg(err, "initializing keystore")
-	}
-	factory := NewKeyStoreServiceFactory(config, s)
-=======
 	encrypter, decrypter, err := NewServiceEncryption(s, config.EncryptionConfig, ServiceKeyEncryptionKey)
 	if err != nil {
 		return nil, errors.Wrap(err, "creating new encryption")
 	}
 
 	factory := NewKeyStoreServiceFactory(config, s, encrypter, decrypter)
->>>>>>> d9327f3e
 	return factory(s)
 }
 
 func NewKeyStoreServiceFactory(config config.KeyStoreServiceConfig, s storage.ServiceStorage, encrypter encryption.Encrypter, decrypter encryption.Decrypter) ServiceFactory {
 	return func(tx storage.Tx) (*Service, error) {
-<<<<<<< HEAD
-		encrypter, decrypter, err := newEncryption(s, config)
-		if err != nil {
-			return nil, errors.Wrap(err, "creating new encryption")
-		}
-
-=======
->>>>>>> d9327f3e
 		// Next, instantiate the key storage
 		keyStoreStorage, err := NewKeyStoreStorage(s, encrypter, decrypter, tx)
 		if err != nil {

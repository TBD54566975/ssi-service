package presentation

import (
	"fmt"
	"github.com/TBD54566975/ssi-sdk/credential/exchange"
	sdkutil "github.com/TBD54566975/ssi-sdk/util"
	"github.com/pkg/errors"
	"github.com/sirupsen/logrus"
	"github.com/tbd54566975/ssi-service/config"
	"github.com/tbd54566975/ssi-service/internal/util"
	"github.com/tbd54566975/ssi-service/pkg/service/framework"
	presentationstorage "github.com/tbd54566975/ssi-service/pkg/service/presentation/storage"
	"github.com/tbd54566975/ssi-service/pkg/storage"
)

type Service struct {
	storage presentationstorage.Storage
	config  config.PresentationServiceConfig
}

func (s Service) Type() framework.Type {
	return framework.Presentation
}

func (s Service) Status() framework.Status {
	ae := sdkutil.NewAppendError()
	if s.storage == nil {
		ae.AppendString("no storage configured")
	}
	if !ae.IsEmpty() {
		return framework.Status{
			Status:  framework.StatusNotReady,
			Message: fmt.Sprintf("presentation service is not ready: %s", ae.Error().Error()),
		}
	}
	return framework.Status{Status: framework.StatusReady}
}

func (s Service) Config() config.PresentationServiceConfig {
	return s.config
}

func NewPresentationService(config config.PresentationServiceConfig, s storage.ServiceStorage) (*Service, error) {
	presentationStorage, err := presentationstorage.NewPresentationStorage(s)
	if err != nil {
<<<<<<< HEAD
		return nil, util.LoggingErrorMsg(err, "could not instantiate storage for the presentation definition service")
=======
		return nil, util.LoggingErrorMsg(err, "could not instantiate definition storage for the presentation service")
>>>>>>> 2b258b0d
	}
	service := Service{
		storage: presentationStorage,
		config:  config,
	}
	if !service.Status().IsReady() {
		return nil, errors.New(service.Status().Message)
	}
	return &service, nil
}

// CreatePresentationDefinition houses the main service logic for presentation definition creation. It validates the input, and
// produces a presentation definition value that conforms with the PresentationDefinition specification.
func (s Service) CreatePresentationDefinition(request CreatePresentationDefinitionRequest) (*CreatePresentationDefinitionResponse, error) {
	logrus.Debugf("creating presentation definition: %+v", request)

	if !request.IsValid() {
		return nil, util.LoggingNewErrorf("invalid create presentation definition request: %+v", request)
	}

	if err := exchange.IsValidPresentationDefinition(request.PresentationDefinition); err != nil {
		return nil, util.LoggingErrorMsg(err, "provided value is not a valid presentation definition")
	}

	storedPresentation := presentationstorage.StoredPresentation{ID: request.PresentationDefinition.ID, PresentationDefinition: request.PresentationDefinition}

	if err := s.storage.StorePresentation(storedPresentation); err != nil {
		return nil, util.LoggingErrorMsg(err, "could not store presentation")
	}

	return &CreatePresentationDefinitionResponse{
		PresentationDefinition: storedPresentation.PresentationDefinition,
	}, nil
}

func (s Service) GetPresentationDefinition(request GetPresentationDefinitionRequest) (*GetPresentationDefinitionResponse, error) {
	logrus.Debugf("getting presentation definition: %s", request.ID)

	storedPresentation, err := s.storage.GetPresentation(request.ID)
	if err != nil {
		return nil, util.LoggingErrorMsgf(err, "error getting presentation definition: %s", request.ID)
	}
	if storedPresentation == nil {
		return nil, util.LoggingNewErrorf("presentation definition with id<%s> could not be found", request.ID)
	}
	return &GetPresentationDefinitionResponse{ID: storedPresentation.ID, PresentationDefinition: storedPresentation.PresentationDefinition}, nil
}

func (s Service) DeletePresentationDefinition(request DeletePresentationDefinitionRequest) error {
	logrus.Debugf("deleting presentation definition: %s", request.ID)

	if err := s.storage.DeletePresentation(request.ID); err != nil {
		return util.LoggingNewErrorf("could not delete presentation definition with id: %s", request.ID)
	}

	return nil
}

// CreateSubmission houses the main service logic for presentation submission creation. It validates the input, and
// produces a presentation submission value that conforms with the Submission specification.
func (s Service) CreateSubmission(request CreateSubmissionRequest) (*CreateSubmissionResponse, error) {
	logrus.Debugf("creating presentation submission: %+v", request)

	if !request.IsValid() {
		return nil, util.LoggingNewErrorf("invalid create presentation submission request: %+v", request)
	}

	if err := exchange.IsValidPresentationSubmission(request.Submission); err != nil {
		return nil, util.LoggingErrorMsg(err, "provided value is not a valid presentation submission")
	}

	storedSubmission := presentationstorage.StoredSubmission{Submission: request.Submission}

	if err := s.storage.StoreSubmission(storedSubmission); err != nil {
		return nil, util.LoggingErrorMsg(err, "could not store presentation")
	}

	return &CreateSubmissionResponse{
		Submission: storedSubmission.Submission,
	}, nil
}

func (s Service) GetSubmission(request GetSubmissionRequest) (*GetSubmissionResponse, error) {
	logrus.Debugf("getting presentation submission: %s", request.ID)

	storedSubmission, err := s.storage.GetSubmission(request.ID)
	if err != nil {
		return nil, util.LoggingNewErrorf("error getting presentation submission: %s", request.ID)
	}
	if storedSubmission == nil {
		return nil, util.LoggingNewErrorf("presentation submission with id<%s> could not be found", request.ID)
	}
	return &GetSubmissionResponse{Submission: storedSubmission.Submission}, nil
}<|MERGE_RESOLUTION|>--- conflicted
+++ resolved
@@ -43,11 +43,7 @@
 func NewPresentationService(config config.PresentationServiceConfig, s storage.ServiceStorage) (*Service, error) {
 	presentationStorage, err := presentationstorage.NewPresentationStorage(s)
 	if err != nil {
-<<<<<<< HEAD
-		return nil, util.LoggingErrorMsg(err, "could not instantiate storage for the presentation definition service")
-=======
 		return nil, util.LoggingErrorMsg(err, "could not instantiate definition storage for the presentation service")
->>>>>>> 2b258b0d
 	}
 	service := Service{
 		storage: presentationStorage,

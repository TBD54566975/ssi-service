--- conflicted
+++ resolved
@@ -74,13 +74,7 @@
 	}
 	jsonBytes, err := json.Marshal(submission)
 	if err != nil {
-<<<<<<< HEAD
-		errMsg := fmt.Sprintf("could not store submission definition: %s", id)
-		logrus.WithError(err).Error(errMsg)
-		return errors.Wrapf(err, errMsg)
-=======
 		return util.LoggingNewErrorf("could not store submission definition: %s", id)
->>>>>>> 2b258b0d
 	}
 	return b.db.Write(submissionNamespace, id, jsonBytes)
 }
@@ -88,22 +82,6 @@
 func (b BoltPresentationStorage) GetSubmission(id string) (*StoredSubmission, error) {
 	jsonBytes, err := b.db.Read(submissionNamespace, id)
 	if err != nil {
-<<<<<<< HEAD
-		errMsg := fmt.Sprintf("could not get submission definition: %s", id)
-		logrus.WithError(err).Error(errMsg)
-		return nil, errors.Wrapf(err, errMsg)
-	}
-	if len(jsonBytes) == 0 {
-		err := fmt.Errorf("submission definition not found with id: %s", id)
-		logrus.WithError(err).Error("could not get submission definition from storage")
-		return nil, err
-	}
-	var stored StoredSubmission
-	if err := json.Unmarshal(jsonBytes, &stored); err != nil {
-		errMsg := fmt.Sprintf("could not unmarshal stored submission definition: %s", id)
-		logrus.WithError(err).Error(errMsg)
-		return nil, errors.Wrapf(err, errMsg)
-=======
 		return nil, util.LoggingNewErrorf("could not get submission definition: %s", id)
 	}
 	if len(jsonBytes) == 0 {
@@ -112,7 +90,6 @@
 	var stored StoredSubmission
 	if err := json.Unmarshal(jsonBytes, &stored); err != nil {
 		return nil, util.LoggingErrorMsgf(err, "could not unmarshal stored submission definition: %s", id)
->>>>>>> 2b258b0d
 	}
 	return &stored, nil
 }
--- conflicted
+++ resolved
@@ -220,10 +220,6 @@
 	}
 
 	// TODO(gabe) support Data Integrity creds too https://github.com/TBD54566975/ssi-service/issues/105
-<<<<<<< HEAD
-=======
-	// sign the credential
->>>>>>> a3d5e1b0
 	credJWT, err := s.signCredentialJWT(ctx, request.Issuer, *cred)
 	if err != nil {
 		return nil, util.LoggingErrorMsg(err, "could not sign credential")
@@ -240,14 +236,10 @@
 		Container: container,
 	}
 
-<<<<<<< HEAD
 	credWriteContext, err := s.storage.GetStoreCredentialWriteContext(credentialStorageRequest)
 	if err != nil {
 		return nil, util.LoggingErrorMsg(err, "could not get credential write context")
-=======
-	if err = s.storage.StoreCredential(ctx, storageRequest); err != nil {
-		return nil, util.LoggingErrorMsg(err, "could not store credential")
->>>>>>> a3d5e1b0
+
 	}
 	writeContexts = append(writeContexts, *credWriteContext)
 
@@ -278,8 +270,6 @@
 			return nil, util.LoggingErrorMsg(err, "could not generate status list")
 		}
 
-<<<<<<< HEAD
-=======
 		statusListCredJWT, err := s.signCredentialJWT(ctx, issuerID, *generatedStatusListCredential)
 		if err != nil {
 			return nil, util.LoggingErrorMsg(err, "could not sign status list credential")
@@ -299,8 +289,7 @@
 		if err = s.storage.StoreStatusListCredential(ctx, storageRequest); err != nil {
 			return nil, util.LoggingErrorMsg(err, "could not store credential")
 		}
-
->>>>>>> a3d5e1b0
+		
 		statusListCredential = generatedStatusListCredential
 
 	} else {

package framework

type (
	Type        string
	StatusState string
)

const (
	// List of all service

	DID          Type = "did"
	Schema       Type = "schema"
<<<<<<< HEAD
	Issuance     Type = "issuing"
=======
	Issuance     Type = "issuance"
>>>>>>> 7a9346d1
	Credential   Type = "credential"
	KeyStore     Type = "keystore"
	Manifest     Type = "manifest"
	Presentation Type = "presentation"
	Operation    Type = "operation"
	Webhook      Type = "webhook"

	StatusReady    StatusState = "ready"
	StatusNotReady StatusState = "not_ready"
)

func (t Type) String() string {
	return string(t)
}

// Status is for service reporting on their status
type Status struct {
	// Either `ready` or `not_ready`.
	Status StatusState `json:"status,omitempty"`

	// When `status` is `not_ready`, then message contains explanation of why it's not ready.
	Message string `json:"message,omitempty"`
}

func (s Status) IsReady() bool {
	return s.Status == StatusReady
}

// Service is an interface each service must comply with to be registered and orchestrated by the http.
type Service interface {
	Type() Type
	Status() Status
}<|MERGE_RESOLUTION|>--- conflicted
+++ resolved
@@ -10,11 +10,7 @@
 
 	DID          Type = "did"
 	Schema       Type = "schema"
-<<<<<<< HEAD
-	Issuance     Type = "issuing"
-=======
 	Issuance     Type = "issuance"
->>>>>>> 7a9346d1
 	Credential   Type = "credential"
 	KeyStore     Type = "keystore"
 	Manifest     Type = "manifest"

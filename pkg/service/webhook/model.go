package webhook

<<<<<<< HEAD
import (
	"fmt"
	"net/url"
)

// In the context of webhooks, it's common to use noun.verb notation to describe events,
=======
// Noun In the context of webhooks, it's common to use noun.verb notation to describe events,
>>>>>>> dfd12a24
// such as "credential.create" or "schema.delete".
type Noun string
type Verb string

<<<<<<< HEAD
const (
	// Supported Nouns
=======
// Supported Nouns
const (
>>>>>>> dfd12a24
	Credential   = Noun("Credential")
	DID          = Noun("DID")
	Manifest     = Noun("Manifest")
	Schema       = Noun("Schema")
	Presentation = Noun("Presentation")
<<<<<<< HEAD

	// Supported Verbs
=======
)

// Supported Verbs
const (
>>>>>>> dfd12a24
	Create = Verb("Create")
	Delete = Verb("Delete")
)

type Webhook struct {
	Noun Noun     `json:"noun" validate:"required"`
	Verb Verb     `json:"verb" validate:"required"`
	URLS []string `json:"urls" validate:"required"`
}

type Payload struct {
	Noun Noun   `json:"noun" validate:"required"`
	Verb Verb   `json:"verb" validate:"required"`
	URL  string `json:"url" validate:"required"`
	Data any    `json:"data,omitempty"`
}

type CreateWebhookRequest struct {
	Noun Noun   `json:"noun" validate:"required"`
	Verb Verb   `json:"verb" validate:"required"`
	URL  string `json:"url" validate:"required"`
}

type CreateWebhookResponse struct {
	Webhook Webhook `json:"webhook"`
}

type GetWebhookRequest struct {
	Noun Noun `json:"noun" validate:"required"`
	Verb Verb `json:"verb" validate:"required"`
}

type GetWebhookResponse struct {
	Webhook Webhook `json:"webhook"`
}

type GetWebhooksResponse struct {
	Webhooks []Webhook `json:"webhooks,omitempty"`
}

type DeleteWebhookRequest struct {
	Noun Noun   `json:"noun" validate:"required"`
	Verb Verb   `json:"verb" validate:"required"`
	URL  string `json:"url" validate:"required"`
}

type GetSupportedNounsResponse struct {
	Nouns []Noun `json:"nouns,omitempty"`
}

type GetSupportedVerbsResponse struct {
	Verbs []Verb `json:"verbs,omitempty"`
}

func (cwr DeleteWebhookRequest) IsValid() bool {
	if cwr.Noun.IsValid() && cwr.Verb.isValid() && isValidURL(cwr.URL) {
		return true
	}
	return false
}

func (cwr CreateWebhookRequest) IsValid() bool {
	fmt.Println(cwr)
	if cwr.Noun.IsValid() && cwr.Verb.isValid() && isValidURL(cwr.URL) {
		return true
	}
	return false
}

func (n Noun) IsValid() bool {
	switch n {
	case Credential, DID, Manifest, Schema, Presentation:
		return true
	}
	return false
}

func (v Verb) isValid() bool {
	switch v {
	case Create, Delete:
		return true
	}
	return false
}

func isValidURL(urlStr string) bool {
	parsedURL, err := url.Parse(urlStr)
	return err == nil && parsedURL.Scheme != "" && parsedURL.Host != ""
}<|MERGE_RESOLUTION|>--- conflicted
+++ resolved
@@ -1,40 +1,23 @@
 package webhook
 
-<<<<<<< HEAD
-import (
-	"fmt"
-	"net/url"
-)
+import "net/url"
 
 // In the context of webhooks, it's common to use noun.verb notation to describe events,
-=======
-// Noun In the context of webhooks, it's common to use noun.verb notation to describe events,
->>>>>>> dfd12a24
 // such as "credential.create" or "schema.delete".
 type Noun string
 type Verb string
 
-<<<<<<< HEAD
-const (
-	// Supported Nouns
-=======
 // Supported Nouns
 const (
->>>>>>> dfd12a24
 	Credential   = Noun("Credential")
 	DID          = Noun("DID")
 	Manifest     = Noun("Manifest")
 	Schema       = Noun("Schema")
 	Presentation = Noun("Presentation")
-<<<<<<< HEAD
-
-	// Supported Verbs
-=======
 )
 
 // Supported Verbs
 const (
->>>>>>> dfd12a24
 	Create = Verb("Create")
 	Delete = Verb("Delete")
 )
@@ -97,7 +80,6 @@
 }
 
 func (cwr CreateWebhookRequest) IsValid() bool {
-	fmt.Println(cwr)
 	if cwr.Noun.IsValid() && cwr.Verb.isValid() && isValidURL(cwr.URL) {
 		return true
 	}
